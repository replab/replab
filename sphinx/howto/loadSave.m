% ---
% jupyter:
%   jupytext:
%     text_representation:
%       extension: .m
%       format_name: light
%       format_version: '1.5'
%       jupytext_version: 1.11.2
%   kernelspec:
%     display_name: Octave
%     language: octave
%     name: octave
% ---

% .. module:: +replab
%
% # How to load/save information to MAT files
%
% As Octave does not support loading/saving of objects, RepLAB implements some methods to store and retrieve information to/from ``.mat`` files.
%
% For now, the following objects implement a pair of ``import``/``export`` methods:
%
% - `+replab.Irreducible` implements `+replab.Irreducible.import` and `+replab.Irreducible.export`. Their usage is documented below.
%
% Beyond those, some of our users report that loading/saving RepLAB objects to ``.mat`` files work in recent versions of MATLAB. Please be careful as the use of ``load`` and ``save`` is currently unsupported. However, if you wish to export computed information about RepLAB objects and those objects are not in the list above, please file an [issue](https://github.com/replab/replab/issues), and we may consider extending our ``import`` / ``export`` mechanism.
%
% ## Importing/exporting information about decompositions
%
% One of the most expensive operations in RepLAB is the decomposition of a representation into irreducibles. Thus, you may wish to save this information in a ``.mat`` file for later use.
%
% RepLAB provides an export mechanism that exposes the information of an irreducible decomposition in plain struct/primitive arrays, so that this information can be saved even when using Octave.
%
% However, the representation being decomposed is not saved by this mechanism, and needs to be recreated using a script when importing the data, as demonstrated below.
%
% ### Save script

addpath([pwd, '/../..']);
replab_init('verbose', 0);
G = replab.S(3);
rep = G.naturalRep; % representation to decompose
dec = rep.decomposition('exact');
decToExport = dec.squeeze % remove empty isotypic components (important when using exact decompositions)
data = decToExport.export;
save decomposition_export_example.mat data

% ### Load script

<<<<<<< HEAD
clear G rep dec decToExport data % pretend we start all over again
=======
clear data G rep dec decToExport % pretend we start all over again
>>>>>>> f2f4eec1
replab_init('verbose', 0);
% we construct again the group and its representation
G = replab.S(3);
rep = G.naturalRep; % representation to decompose
data = load('decomposition_export_example.mat');
importedDec = replab.Irreducible.import(rep, data.data)<|MERGE_RESOLUTION|>--- conflicted
+++ resolved
@@ -45,11 +45,7 @@
 
 % ### Load script
 
-<<<<<<< HEAD
-clear G rep dec decToExport data % pretend we start all over again
-=======
 clear data G rep dec decToExport % pretend we start all over again
->>>>>>> f2f4eec1
 replab_init('verbose', 0);
 % we construct again the group and its representation
 G = replab.S(3);
