classdef Permutations < replab.PermutationGroup & replab.FiniteGroup
% Describes permutations over n = "domainSize" elements, i.e.
% the symmetric group Sn
    
    methods % Implementations of abstract methods
        
        function self = Permutations(domainSize)
            self@replab.PermutationGroup(domainSize);
            if self.domainSize < 2
                self.generators = cell(1, 0);
            elseif self.domainSize == 2
                self.generators = {[2 1]};
            else
                self.generators = {[2:domainSize 1] [2 1 3:domainSize]};
            end
        end
        
        % Str
                
        function s = headerStr(self)
            s = sprintf('Permutations acting on %d elements', self.domainSize);
        end

        % Domain
        
        function s = sample(self)
            s = randperm(self.domainSize);
        end
        
        % FinitelyGeneratedGroup
        
        function w = factorization(self, x)
        % Factorizes a permutation using bubble sort
            if self.isIdentity(x)
                w = replab.Word.identity;
                return
            elseif self.domainSize == 2
                % not identity
                w = replab.Word.generator(1);
                return
            end
            n = length(x);
            w = replab.Word.identity;
            moved = true;
            while moved
                moved = false;
                for i = 1:n-1
                    if x(i) > x(i+1)
                        t = x(i+1);
                        x(i+1) = x(i);
                        x(i) = t;
                        moved = true;
                        if i == 1
                            shift = replab.Word.identity;
                        else
                            shift = replab.Word.fromIndicesAndExponents(1, i - 1);
                        end
                        w = shift * replab.Word.generator(2) * inv(shift) * w;
                    end
                end
            end
        end
        
        % FiniteGroup
        
        function b = contains(self, g)
            b = (length(g) == self.domainSize) && all(g > 0);
        end
        
        function b = knownOrder(self)
            b = true;
        end
        
        function o = order(self)
            o = factorial(vpi(self.domainSize));
        end
        
        function E = elements(self)
            E = replab.Enumerator.lambda(self.order, ...
                                         @(ind) self.enumeratorAt(ind), ...
                                         @(el) self.enumeratorFind(el));
        end
        
        function d = decomposition(self)
            G = self.subgroup(self.generators, self.order);
            d = G.decomposition;
        end
        
    end
    
    methods (Access = protected)
        
        function ind = enumeratorFind(self, g)
            n = self.domainSize;
            ind0 = vpi(0);
            els = 1:n;
            for i = 1:n
                ind0 = ind0 * (n - i + 1);
                ind0 = ind0 + (find(els == g(i)) - 1);
                els = setdiff(els, g(i));
            end
            ind = ind0 + 1;
        end
        
        function g = enumeratorAt(self, ind)
            n = self.domainSize;
            ind0 = ind - 1; % make it 0-based
            inds = zeros(1, n);
            for i = 1:n
                r = mod(ind0, i);
                ind0 = (ind0 - r)/i;
                inds(i) = double(r + 1);
            end
            inds = fliplr(inds);
            els = 1:n;
            g = zeros(1, n);
            for i = 1:n
                e = els(inds(i));
                g(i) = e;
                els = setdiff(els, e);
            end
        end
        
    end

    methods
        
        function p = transposition(self, i, j)
        % Returns the transposition permuting ``i`` and ``j``.
        %
        % Args:
        %   i: First domain element to be transposed.
        %   j: Second domain element to be transposed.
        %
        % Returns:
        %   The constructed transposition.
            assert(1 <= i);
            assert(i <= self.domainSize);
            assert(1 <= j);
            assert(j <= self.domainSize);
            assert(i ~= j);
            p = 1:self.domainSize;
            p([i j]) = [j i];
        end
        
        function p = shift(self, i)
        % Returns the cyclic permutation that shifts the domain indices by ``i``.
        %
        % Args:
        %   i: Shift so that $j$ is sent to $j+i$ (wrapping around).
        %
        % Returns:
        %   The constructed cyclic shift.
            n = self.domainSize;
            p = mod((0:n-1)+i, n)+1;
        end
        
        function p = fromCycles(self, varargin)
        % Constructs a permutation from a product of cycles.
        %
        % Each cycle is given as a row vector, and the sequence of cycles is
        % given as variable arguments.
        %
        % Args:
        %  *args: Sequence of cycles as row vectors of indices
        % 
        % Returns:
        %  The permutation corresponding to the product of cycles.
            n = self.domainSize;
            p = self.identity;
            for i = length(varargin):-1:1
                cycle = varargin{i};
                % cycle 2 3 1 means that 2 -> 3, 3 -> 1, 1 -> 2
                cycleImage = [cycle(2:end) cycle(1)];
                newEl = 1:n;
                newEl(cycle) = cycleImage;
                p = self.compose(newEl, p);
            end
        end

        function grp = subgroup(self, generators, orderOpt)
        % Constructs a permutation subgroup from its generators
        %
        % Args:
        %   generators: List of generators given as a permutations in a row cell array
        %   orderOpt: Optional argument specifying the group order, will speed up computations
        %
        % Returns:
        %   +replab.PermutationSubgroup: The constructed permutation subgroup.
            if nargin < 3
                orderOpt = [];
            end
            grp = replab.perm.PermutationBSGSGroup(self, generators, orderOpt);
        end
        
        function grp = trivialSubgroup(self)
            grp = self.subgroup({}, vpi(1));
        end
        
        function grp = cyclicSubgroup(self)
            n = self.domainSize;
            if n == 1
                grp = self.trivialGroup;
            else
                grp = self.subgroup({[2:n 1]}, vpi(n));
            end
        end
        
        function grp = alternatingSubgroup(self)
            n = self.domainSize;
            if n <= 2
                grp = self.trivialGroup;
            else
                c3 = [2 3 1 4:n];
                if mod(n, 2) == 0
                    s = [1 3:n 2];
                else
                    s = [2:n 1];
                end
                grp = self.subgroup({c3 s}, self.order/2);
            end
        end
        
        function grp = symmetricGroup(self)
            grp = self.subgroup(self.generators, self.order);
        end
        
        function grp = dihedralSubgroup(self)
            n = self.domainSize;
            if n <= 2
                grp = self.symmetricGroup;
            else
                g1 = [2:n 1];
                g2 = fliplr(1:n);
                grp = self.subgroup({g1 g2});
            end
        end
        
    end
    
    methods (Static)
        
        function Q = quaternionGroup(self)
        % Returns a permutation representation of the quaternion group
        %
        % The quaternion group returned can be seen as the multiplication of 
        % of the four quaternion generators 1, i, j, k with a sign +/-1, thus
        % can be represented by permutations on 8 elements.
        %
        % Returns:
        %    +replab.PermutationGroup: Quaternion group as a subgroup of S(8)
            S8 = replab.Permutations(8);
            g1 = S8.fromCycles([1 2 4 7], [3 6 8 5]);
            g2 = S8.fromCycles([1 3 4 8], [2 5 7 6]);
            Q = replab.Permutations(8).subgroup({g1 g2});
        end
        
        function mat = toMatrix(perm)
        % Returns the permutation matrix corresponding to the given permutation
        %
<<<<<<< HEAD
        % The returned matrix is such that matrix multiplication is compatible with composition of
        % permutations, i.e. for `P = replab.Permutations(domainSize)` we have
        % `P.toMatrix(P.compose(x, y)) = P.toMatrix(x) * P.toMatrix(y)`
        %
        % Args:
        %   perm: Permutation
        %
        % Returns:
        %   The permutation matrix corresponding to ``perm``.
=======
        % such that matrix multiplication is compatible with composition of
        % permutations, i.e. for P = replab.Permutations(domainSize)
        % P.toMatrix(P.compose(x, y)) = P.toMatrix(x) * P.toMatrix(y)
>>>>>>> 021705d0
            n = length(perm);
            mat = sparse(perm, 1:n, ones(1, n), n, n);
        end
        
        function perm = fromMatrix(mat)
        % Returns the signed permutation corresponding to the given matrix representation
        %
        % See :method:`+replab.Permutations.toMatrix`
        %
        % Args:
        %   mat: A permutation matrix.
        %
        % Returns:
        %   The permutation corresponding to matrix ``mat``.
        %
        % Raises:
        %   Error: if ``mat`` is not a permutation matrix, throws an error
            if isequal(size(mat), [0 0])
                perm = zeros(1, 0);
                return
            end
            perm = [];
            n = size(mat, 1);
            [I J V] = find(mat);
            if length(I) ~= n
                error('Not a monomial matrix');
            end
            I = I';
            J = J';
            V = V';
            if ~isequal(V, ones(1, n))
                error('Not a permutation matrix');
            end
            sI = sort(I);
            [sJ IJ] = sort(J);
            if ~isequal(sI, 1:n) || ~isequal(sJ, 1:n)
                error('Not a monomial matrix');
            end
            perm = I(IJ);
        end
    end
    
end<|MERGE_RESOLUTION|>--- conflicted
+++ resolved
@@ -258,7 +258,6 @@
         function mat = toMatrix(perm)
         % Returns the permutation matrix corresponding to the given permutation
         %
-<<<<<<< HEAD
         % The returned matrix is such that matrix multiplication is compatible with composition of
         % permutations, i.e. for `P = replab.Permutations(domainSize)` we have
         % `P.toMatrix(P.compose(x, y)) = P.toMatrix(x) * P.toMatrix(y)`
@@ -268,11 +267,6 @@
         %
         % Returns:
         %   The permutation matrix corresponding to ``perm``.
-=======
-        % such that matrix multiplication is compatible with composition of
-        % permutations, i.e. for P = replab.Permutations(domainSize)
-        % P.toMatrix(P.compose(x, y)) = P.toMatrix(x) * P.toMatrix(y)
->>>>>>> 021705d0
             n = length(perm);
             mat = sparse(perm, 1:n, ones(1, n), n, n);
         end
