--- conflicted
+++ resolved
@@ -31,16 +31,12 @@
 cstrSdpMatrix = 
 
 Commutant variable 3x3 (2 blocks, 1 scalar variables)
-<<<<<<< HEAD
-             U: [0.57735, 0.021803, 0.81621; 0.57735, 0.69595, -0.42698; 0.57735, -0.71776, -0.38922]
-=======
-             U: [0.57735, 0.67796, -0.45501; 0.57735, -0.73303, -0.35962; 0.57735, 0.055074, 0.81464]
->>>>>>> 6b2f9177
-           dim: 3                                                                                    
-   dimensions1: [1, 2]                                                                               
-multiplicities: [1, 1]                                                                               
-         types: 'RC'                                                                                 
-        blocks: [1, 2]                                                                               
+             U: [0.57735, -0.010324, 0.81643; 0.57735, 0.71221, -0.39927; 0.57735, -0.70189, -0.41716]
+           dim: 3                                                                                     
+   dimensions1: [1, 2]                                                                                
+multiplicities: [1, 1]                                                                                
+         types: 'RC'                                                                                  
+        blocks: [1, 2]                                                                                
 </pre><p>In this trivial case, the SDP matrix is left to contain only one variable: the additional constraints collapsed the all group orbits together.</p><h2>Imposing symmetry to an existing SDP matrix<a name="13"></a></h2><p>Symmetry constraints can also be straightforwardly imposed on existing SDP matrices with arbitrary structure.</p><p>For instance, consider the following special SDP matrix</p><pre class="codeinput">x = sdpvar;
 y = sdpvar
 MSpecial = [1 x y
@@ -53,23 +49,13 @@
 MSpecialSym = 
 
 Commutant variable 3x3 (2 blocks, 4 scalar variables)
-<<<<<<< HEAD
-                U: [0.57735, -0.79119, 0.20172; 0.57735, 0.22089, -0.78605; 0.57735, 0.57029, 0.58432]
+                U: [0.57735, -0.58017, 0.57452; 0.57735, -0.20746, -0.7897; 0.57735, 0.78763, 0.21518]
               dim: 3                                                                                  
       dimensions1: [1, 2]                                                                             
    multiplicities: [1, 1]                                                                             
             types: 'RC'                                                                               
            blocks: [1, 2]                                                                             
 linearConstraints: constraint                                                                         
-=======
-                U: [0.57735, 0.7133, -0.39734; 0.57735, -0.70075, -0.41906; 0.57735, -0.012544, 0.8164]
-              dim: 3                                                                                   
-      dimensions1: [1, 2]                                                                              
-   multiplicities: [1, 1]                                                                              
-            types: 'RC'                                                                                
-           blocks: [1, 2]                                                                              
-linearConstraints: constraint                                                                          
->>>>>>> 6b2f9177
 </pre><p>Requesting this matrix to be PSD now imposes both</p><div><ul><li>Positivity of the 1x1 and 2x2 blocks</li><li>Equality with the imposed form</li></ul></div><p>as can be seen with</p><pre class="codeinput">MSpecialSym &gt;= 0
 </pre><pre class="codeoutput">+++++++++++++++++++++++++++++++++++++++++++++++++++++++++++
 |   ID|                    Constraint|   Coefficient range|
@@ -103,21 +89,12 @@
 MInvariantBlock = 
 
 Commutant variable 3x3 (2 blocks, 2 scalar variables)
-<<<<<<< HEAD
-             U: [0.57735, 0.61942, -0.53196; 0.57735, 0.15098, 0.80242; 0.57735, -0.7704, -0.27045]
-           dim: 3                                                                                  
-   dimensions1: [1, 2]                                                                             
-multiplicities: [1, 1]                                                                             
-         types: 'RC'                                                                               
-        blocks: [1, 2]                                                                             
-=======
-             U: [0.57735, -0.72331, 0.37881; 0.57735, 0.68971, 0.437; 0.57735, 0.033594, -0.81581]
-           dim: 3                                                                                 
-   dimensions1: [1, 2]                                                                            
-multiplicities: [1, 1]                                                                            
-         types: 'RC'                                                                              
-        blocks: [1, 2]                                                                            
->>>>>>> 6b2f9177
+             U: [0.57735, -0.52571, 0.62474; 0.57735, -0.27818, -0.76765; 0.57735, 0.80389, 0.14291]
+           dim: 3                                                                                   
+   dimensions1: [1, 2]                                                                              
+multiplicities: [1, 1]                                                                              
+         types: 'RC'                                                                                
+        blocks: [1, 2]                                                                              
 </pre><p>No new variable has been introduced in the new object, but the block structure has been found:</p><pre class="codeinput">full(MInvariantBlock.blockMask)
 </pre><pre class="codeoutput">
 ans =
@@ -131,11 +108,7 @@
 |   ID|                    Constraint|   Coefficient range|
 +++++++++++++++++++++++++++++++++++++++++++++++++++++++++++
 |   #1|   Element-wise inequality 1x1|              2 to 2|
-<<<<<<< HEAD
-|   #2|         Matrix inequality 2x2|       1.36e-15 to 2|
-=======
-|   #2|         Matrix inequality 2x2|     3.9552e-16 to 2|
->>>>>>> 6b2f9177
+|   #2|         Matrix inequality 2x2|      2.498e-16 to 2|
 +++++++++++++++++++++++++++++++++++++++++++++++++++++++++++
 </pre><h2>Comparison with a direct formulation<a name="23"></a></h2><p>To conclude, let us show in more detail why the SDP formulation of a problem is more efficient if it takes advantage of the available symmetry properties. For this, we consider again the problem described at the beginning of this page. This problem can be solved directly as follows:</p><pre class="codeinput">M = sdpvar(3);
 constraints = [trace(M) == 1, M(permutation, permutation) == M, M &gt;= 0];
@@ -147,13 +120,8 @@
   struct with fields:
 
     yalmipversion: '20190425'
-<<<<<<< HEAD
-       yalmiptime: 0.0633
-       solvertime: 0.1178
-=======
-       yalmiptime: 0.0737
-       solvertime: 0.1497
->>>>>>> 6b2f9177
+       yalmiptime: 0.5754
+       solvertime: 0.1700
              info: 'Successfully solved (SDPT3-4)'
           problem: 0
 
@@ -206,21 +174,12 @@
 MSym = 
 
 Commutant variable 3x3 (2 blocks, 2 scalar variables)
-<<<<<<< HEAD
-             U: [0.57735, 0.81619, -0.022379; 0.57735, -0.42748, -0.69565; 0.57735, -0.38871, 0.71803]
-           dim: 3                                                                                     
-   dimensions1: [1, 2]                                                                                
-multiplicities: [1, 1]                                                                                
-         types: 'RC'                                                                                  
-        blocks: [1, 2]                                                                                
-=======
-             U: [0.57735, 0.795, 0.18613; 0.57735, -0.55869, 0.59542; 0.57735, -0.2363, -0.78155]
-           dim: 3                                                                                
-   dimensions1: [1, 2]                                                                           
-multiplicities: [1, 1]                                                                           
-         types: 'RC'                                                                             
-        blocks: [1, 2]                                                                           
->>>>>>> 6b2f9177
+             U: [0.57735, -0.80948, -0.10679; 0.57735, 0.49722, -0.64764; 0.57735, 0.31226, 0.75443]
+           dim: 3                                                                                   
+   dimensions1: [1, 2]                                                                              
+multiplicities: [1, 1]                                                                              
+         types: 'RC'                                                                                
+        blocks: [1, 2]                                                                              
 </pre><p>In other words, the matrix is made of two blocks of size 1x1 and 2x2, and involves altogether just 2 variables.</p><p>The constraints this time are</p><pre class="codeinput">constraintsSym
 </pre><pre class="codeoutput">+++++++++++++++++++++++++++++++++++++++++++++++++++++++++++
 |   ID|                    Constraint|   Coefficient range|
