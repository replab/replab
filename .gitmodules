--- conflicted
+++ resolved
@@ -1,7 +1,6 @@
 [submodule "MOxUnit"]
 	path = external/MOxUnit
 	url = https://github.com/MOxUnit/MOxUnit.git
-<<<<<<< HEAD
 
 [submodule "YALMIP"]
 	path = external/YALMIP
@@ -10,8 +9,7 @@
 [submodule "SDPT3"]
 	path = external/SDPT3
 	url = https://github.com/SQLP/SDPT3
-=======
+
 [submodule "MOcov"]
 	path = external/MOcov
-	url = https://github.com/MOcov/MOcov.git
->>>>>>> 4950d003
+	url = https://github.com/MOcov/MOcov.git