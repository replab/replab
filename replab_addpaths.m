function replab_addpaths(verbose)
    % replab_addpaths([verbose])
    %
    % replab_addpaths adds directories that are needed to the search path
    % in order to enable all functionalities of the library.
    %
    % The optional parameter 'verbose' controls the display level:
    %   0 only produce a display in case of error
    %   1 informs of the changes made (default value)
    %   2 prints the complete information
    
    
    %% Parameter checking
    if nargin < 1
        verbose = 1;
    end
    
    
    %% Action
    [pathStr, name, extension] = fileparts(which(mfilename));
    addpath(pathStr);
<<<<<<< HEAD
    addpath([pathStr '/external/vpi']);
    addpath([pathStr '/external/MOxUnit/MOxUnit']);
    addpath([pathStr '/external/MOxUnit/MOxUnit/util']);
    addpath([pathStr '/external/MOcov/MOcov']);
=======
    
    % Making sure the VPI library is in the path and working
    VPIInPath = false;
    try
        VPIInPath = isequal(num2str(vpi('1234567890098765432100123456789')), '    1234567890098765432100123456789');
    catch
    end
    if ~VPIInPath
        if exist([pathStr '/external/vpi/@vpi/vpi.m']) ~= 2
            error(['The VPI library was not found in the folder ', pathStr, '/external/vpi']);
        else
            addpath([pathStr '/external/vpi']);
            if verbose >= 1
                disp('Adding VPI to the path');
            end
        end
    elseif verbose >= 2
        disp('VPI is already in the path');
    end
    
    % Making sure MOxUnit is in the path and working
    MOxUnitInPath = false;
    try
        moxunit_set_path;
        MOxUnitInPath = true;
    catch
    end
    if ~MOxUnitInPath
        if exist([pathStr '/external/MOxUnit/MOxUnit/moxunit_set_path.m']) ~= 2
            warning(['The MOxUnit library was not found in the folder ', pathStr, '/external/MOxUnit', char(10), ...
                'Did you run ''git submodule init'' and ''git submodule update''?', char(10), ...
                'It will not be possible to run the tests.']);
        else
            addpath([pathStr '/external/MOxUnit/MOxUnit']);
            moxunit_set_path;
            if verbose >= 1
                disp('Adding MOxUnit to the path');
            end
        end
    elseif verbose >= 2
        disp('MOxUnit is already in the path');
    end
    
    % Making sure YALMIP is in the path and working
    YALMIPInPath = false;
    try
        yalmip('version');
        YALMIPInPath = true;
    catch
    end
    if ~YALMIPInPath
        if verbose >= 1
            warning('YALMIP was not found in the path, some functionalities of the library might be disabled');
        end
    elseif verbose >= 2
        disp('YALMIP is already in the path');
    end
>>>>>>> 5b18cde2
end<|MERGE_RESOLUTION|>--- conflicted
+++ resolved
@@ -19,12 +19,6 @@
     %% Action
     [pathStr, name, extension] = fileparts(which(mfilename));
     addpath(pathStr);
-<<<<<<< HEAD
-    addpath([pathStr '/external/vpi']);
-    addpath([pathStr '/external/MOxUnit/MOxUnit']);
-    addpath([pathStr '/external/MOxUnit/MOxUnit/util']);
-    addpath([pathStr '/external/MOcov/MOcov']);
-=======
     
     % Making sure the VPI library is in the path and working
     VPIInPath = false;
@@ -68,6 +62,31 @@
         disp('MOxUnit is already in the path');
     end
     
+    % Making sure MOcov is in the path and working
+    MOcovInPath = false;
+    try
+        mocov_get_absolute_path('.');
+        MOcovInPath = true;
+    catch
+    end
+    if ~MOcovInPath
+        if exist([pathStr '/external/MOcov/MOcov/mocov.m']) ~= 2
+            warning(['The MOcov library was not found in the folder ', pathStr, '/external/MOcov', char(10), ...
+                'Did you run ''git submodule init'' and ''git submodule update''?', char(10), ...
+                'It will not be possible to run the tests.']);
+        else
+            addpath([pathStr '/external/MOcov/MOcov']);
+            moxunit_set_path;
+            if verbose >= 1
+                disp('Adding MOcov to the path');
+            end
+        end
+    elseif verbose >= 2
+        disp('MOcov is already in the path');
+    end
+        addpath([pathStr '/external/MOcov/MOcov']);
+
+    
     % Making sure YALMIP is in the path and working
     YALMIPInPath = false;
     try
@@ -82,5 +101,4 @@
     elseif verbose >= 2
         disp('YALMIP is already in the path');
     end
->>>>>>> 5b18cde2
 end