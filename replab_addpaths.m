function replab_addpaths(verbose, includeEmbeddedSolver)
    % replab_addpaths([verbose], [includeEmbeddedSolver])
    %
    % replab_addpaths adds directories that are needed to the search path
    % in order to enable all functionalities of the library.
    %
    % The optional parameter 'verbose' controls the display level:
    %   0 only produce a display in case of error/warning or for critical
    %     cases
    %   1 informs of the changes made (default value)
    %   2 prints the complete information
    %
    % The optional parameter 'includeEmbeddedSolver' is 0 by default. Set
    % it to 1 to add the folders 'external/YALMIP/...' and 'externl/SDPT3'
    % to the path (avoid this if you already have your own installation of
    % these libraries)
    %
    % example: replab_addpaths
    
    %% Parameter checking
    if nargin < 1
        verbose = 1;
    end

    if nargin < 2
        includeEmbeddedSolver = 0;
    end
    
    
    %% Action
    [pathStr, name, extension] = fileparts(which(mfilename));
    addpath(pathStr);
    
    % Making sure the VPI library is in the path and working
    VPIInPath = false;
    try
        VPIInPath = isequal(num2str(vpi('1234567890098765432100123456789')), '    1234567890098765432100123456789');
    catch
    end
    if ~VPIInPath
        if exist([pathStr '/external/vpi/@vpi/vpi.m']) ~= 2
            error(['The VPI library was not found in the folder ', pathStr, '/external/vpi']);
        else
            addpath([pathStr '/external/vpi']);
            if verbose >= 1
                disp('Adding VPI to the path');
            end
        end
    elseif verbose >= 2
        disp('VPI is already in the path');
    end
    
    % Making sure MOxUnit is in the path and working
    MOxUnitInPath = false;
    try
        moxunit_set_path;
        MOxUnitInPath = true;
    catch
    end
    if ~MOxUnitInPath
        if exist([pathStr '/external/MOxUnit/MOxUnit/moxunit_set_path.m']) ~= 2
            warning(['The MOxUnit library was not found in the folder ', pathStr, '/external/MOxUnit', char(10), ...
                'Did you run ''git submodule init'' and ''git submodule update''?', char(10), ...
                'It will not be possible to run the tests.']);
        else
            addpath([pathStr '/external/MOxUnit/MOxUnit']);
            moxunit_set_path;
            if verbose >= 1
                disp('Adding MOxUnit to the path');
            end
        end
    elseif verbose >= 2
        disp('MOxUnit is already in the path');
    end
    
<<<<<<< HEAD
    if includeEmbeddedSolver == 1
        % Making sure YALMIP is in the path and working
        YALMIPInPath = false;
        try
            yalmip('version');
            YALMIPInPath = true;
        catch
        end
        if ~YALMIPInPath
            if exist([pathStr '/external/YALMIP/yalmiptest.m']) ~= 2
                warning(['The YALMIP library was found neither in the path nor in the folder ', pathStr, '/external/YALMIP, some functionalities of the library might be disabled']);
            else
                addpath([pathStr '/external/YALMIP']);
                addpath([pathStr '/external/YALMIP/demos']);
                addpath([pathStr '/external/YALMIP/extras']);
                addpath([pathStr '/external/YALMIP/modules']);
                addpath([pathStr '/external/YALMIP/modules/bilevel']);
                addpath([pathStr '/external/YALMIP/modules/global']);
                addpath([pathStr '/external/YALMIP/modules/moment']);
                addpath([pathStr '/external/YALMIP/modules/parametric']);
                addpath([pathStr '/external/YALMIP/modules/robust']);
                addpath([pathStr '/external/YALMIP/modules/sos']);
                addpath([pathStr '/external/YALMIP/operators']);
                addpath([pathStr '/external/YALMIP/solvers']);
                if verbose >= 1
                    disp('Adding embedded YALMIP to the path');
                end
            end
        elseif verbose >= 2
            disp('YALMIP is already in the path');
        end

        % Making sure SDPT3 is in the path and working
        SDPT3InPath = false;
        try
            [blk, Avec, C, b, X0, y0, Z0] = randsdp([2 2], [2 2], 2, 2);
            options.printlevel = 0;
            sdpt3(blk, Avec, C, b, options);
            SDPT3InPath = true;
        catch
        end
        if ~SDPT3InPath
            if exist([pathStr '/external/SDPT3/sdpt3.m']) ~= 2
                if verbose >= 2
                    warning(['The SDPT3 library was found neither in the path nor in the folder ', pathStr, '/external/SDPT3, some functionalities of the library might be disabled']);
                end
            else
                addpath([pathStr '/external/SDPT3']);
                if verbose >= 0
                    disp('Adding embedded SDPT3 to the path. Please run ''install_sdpt3'' to complete the setup of this solver');
                end
            end
        elseif verbose >= 2
            disp('SDPT3 is already in the path');
=======
    % Making sure MOcov is in the path and working
    MOcovInPath = false;
    try
        mocov_get_absolute_path('.');
        MOcovInPath = true;
    catch
    end
    if ~MOcovInPath
        if exist([pathStr '/external/MOcov/MOcov/mocov.m']) ~= 2
            warning(['The MOcov library was not found in the folder ', pathStr, '/external/MOcov', char(10), ...
                'Did you run ''git submodule init'' and ''git submodule update''?', char(10), ...
                'It will not be possible to run the tests.']);
        else
            addpath([pathStr '/external/MOcov/MOcov']);
            moxunit_set_path;
            if verbose >= 1
                disp('Adding MOcov to the path');
            end
        end
    elseif verbose >= 2
        disp('MOcov is already in the path');
    end

    
    % Making sure YALMIP is in the path and working
    YALMIPInPath = false;
    try
        yalmip('version');
        YALMIPInPath = true;
    catch
    end
    if ~YALMIPInPath
        if verbose >= 1
            warning('YALMIP was not found in the path, some functionalities of the library might be disabled');
>>>>>>> 4950d003
        end
    end
end<|MERGE_RESOLUTION|>--- conflicted
+++ resolved
@@ -73,7 +73,6 @@
         disp('MOxUnit is already in the path');
     end
     
-<<<<<<< HEAD
     if includeEmbeddedSolver == 1
         % Making sure YALMIP is in the path and working
         YALMIPInPath = false;
@@ -128,7 +127,7 @@
             end
         elseif verbose >= 2
             disp('SDPT3 is already in the path');
-=======
+
     % Making sure MOcov is in the path and working
     MOcovInPath = false;
     try
@@ -163,7 +162,6 @@
     if ~YALMIPInPath
         if verbose >= 1
             warning('YALMIP was not found in the path, some functionalities of the library might be disabled');
->>>>>>> 4950d003
         end
     end
 end