--- conflicted
+++ resolved
@@ -17,8 +17,6 @@
         cc2 = replab.ConjugacyClass(G, cc1(:,1)');
         assert(size(cc1, 2) == cc2.nElements);
     end
-<<<<<<< HEAD
-=======
 end
 
 function test_conjugacyClass_number
@@ -36,5 +34,4 @@
         ni = length(S.conjugacyClasses);
         assert(n(i) == ni);
     end
->>>>>>> cb9e8138
 end