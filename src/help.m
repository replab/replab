function help(varargin)
% Help function
    persistent codeBase
    if (length(varargin) == 1) && (length(varargin{1}) >= 6) && (isequal(varargin{1}(1:6), 'replab'))
        name = varargin{1};
        if isempty(codeBase)
            [srcRoot, ~, ~] = fileparts(mfilename('fullpath'));
            codeBase = replab.infra.CodeBase.crawl(srcRoot);
        end
        parts = strsplit(name, '.');
        [package packageNameParts restNameParts] = codeBase.lookupGreedy(parts);
        switch length(restNameParts)
          case 0
            % we have a package
            help_package(codeBase, package);
          case 1
            % we have a package member
            memberName = restNameParts{1};
            if ~package.hasMember(memberName)
                  err = 'In package %s, we are looking for member %s, and the member %s is unavailable.';
                  error(sprintf(err, package.fullName, memberName, memberName));
            end
            obj = package.member(memberName);
            if isa(obj, 'replab.infra.Function')
                help_function(codeBase, obj);
            elseif isa(obj, 'replab.infra.Class')
                help_class(codeBase, obj);
            else
                error(sprintf('The object %s should not be directly a member of package %s', obj.headerStr, package.fullName));
            end
          case 2
            % we have a class and a class member
            className = restNameParts{1};
            classElementName = restNameParts{2};
            if ~package.hasMember(className)
                err = 'In package %s, we are looking for class %s with member %s, and the class %s is unavailable.';
                error(sprintf(err, package.fullName, className, classElementName, className));
            end
            class = package.member(className);
            if ~isa(class, 'replab.infra.Class')
                err = 'In package %s, we are looking for class %s with member %s, and %s is not a class.';
                error(sprintf(err, package.fullName, className, classElementName, className));
            end
            if ~class.hasInheritedMember(codeBase, classElementName)
                err = 'In package %s, we are looking for class %s with member %s, and the member %s is not found.';
                error(sprintf(err, package.fullName, className, classElementName, classElementName));
            end
            help_classElement(codeBase, class, classElementName);
          otherwise
            err = 'In package %s, we are looking for the path %s which is too long to describe something sensible';
            error(sprintf(err, package.fullName, strjoin(restNameParts, '.')));
        end
    else
        if isempty(replab.Parameters.matlabHelpPath)
            error('The matlab help path was not captured. Please use replab_addpath first.');
        else
            % We call the matlab help function
            currentPath = strrep(pwd, '\', '/');
            
            isOctave = exist('OCTAVE_VERSION', 'builtin') ~= 0;
            if ~isOctave
                cd(replab.Parameters.matlabHelpPath);
                try
                    help(varargin{:});
                catch message
                end
                cd(currentPath);
                if ~isempty(message)
                    error(message);
                end
            else
                % In some versions of octave earlier than 5.1.0, the
                % current path had a lower priority than the path order.
                % Then we also need replab's path...
                
                replabHelpPath = fileparts(which('replab_addpaths'));
                replabHelpPath = [strrep(replabHelpPath, '\', '/'), '/src'];
                
                cd(replab.Parameters.matlabHelpPath);
                addpath(replab.Parameters.matlabHelpPath);
                message = [];
                try
                    help(varargin{:});
                catch message
                end
                cd(currentPath);
                addpath(replabHelpPath);
                if ~isempty(message)
                    error(message);
                end
            end
        end
    end
end

function help_package(codeBase, package)
    isOctave = exist('OCTAVE_VERSION', 'builtin') ~= 0;

    disp(['Package ' strjoin(package.nameParts)]);
    disp(' ');
    sub = codeBase.subPackagesNames(package.nameParts);
    if ~isempty(sub)
        disp('  Subpackages:');
        for i = 1:length(sub)
            name = sub{i};
            fullName = strjoin(horzcat(package.nameParts, {name}), '.');
            if isOctave
                ref = name;
            else
                ref = sprintf('<a href="matlab: help(''%s'')">%s</a>', fullName, name);
            end
            disp(sprintf('    %s', ref));
        end
        disp(' ');
    end
    disp('  Members:')
    fn = fieldnames(package.members);
    table = cell(0, 2);
    for i = 1:length(fn)
        name = fn{i};
        member = package.members.(name);
<<<<<<< HEAD
        ref = sprintf('<a href="matlab: help(''%s'')">%s</a>', member.fullName, name);
        switch member.kind
          case 'class'
            k = 'cls';
          case 'function'
            k = 'fun';
          otherwise
            k = member.kind;
        end
        table{i,1} = sprintf('    %s (%s)', ref, k);
        table{i,2} = '';
=======
        if isOctave
            ref = name;
        else
            ref = sprintf('<a href="matlab: help(''%s'')">%s</a>', member.fullName, name);
        end
        table{i,1} = ['    ' ref];
        table{i,2} = [' ' member.kind];
        table{i,3} = '';
>>>>>>> 01b6d74a
        if ~member.doc.isempty
            table{i,2} = [' ' member.doc.firstLine];
        end
    end
    t = replab.infra.align(table, 'll');
    for i = 1:length(t)
        disp(t{i});
    end
end

function help_class(codeBase, class)
    disp(' ');
    str = ['Class ' class.fullName];
    switch class.nParents 
      case 0
      case 1
        str = [str ' with parent '];
      otherwise
        str = [str ' with parents '];
    end
    sep = '';
    for i = 1:class.nParents
        pn = class.parentName(i);
        str = sprintf('%s%s<a href="matlab: help(''%s'')">%s</a>', str, sep, pn, pn);
        sep = ', ';
    end
    disp(str);
    class.doc.dispFilteredLines;
    disp(' ');
end

function help_classElement(codeBase, class, elementName)
    elements = class.findInheritedMember(codeBase, elementName);
    k = elements{1}.kind;
    disp(sprintf('%s.%s (%s)', class.fullName, elementName, k));
    disp('present in:');
    doc = [];
    for i = 1:length(elements)
        el = elements{i};
        s = strjoin(horzcat(el.packageNameParts, {el.className}), '.');
        if el.doc.isempty
            d = '(no doc)';
        else
            d = '(doc)';
            if isempty(doc)
                doc = el;
                d = '(doc, shown below)';
            end
        end
        disp(sprintf('  %s %s', s, d));
    end
    disp(' ');
    if isequal(k, 'method');
        el1 = elements{1};
        disp(['Declaration in ' el1.classFullName ':']);
        disp(el1.declaration);
        disp(' ');
    end
    if ~isempty(doc)
        if isequal(k, 'method')
            disp(['Documentation in ' doc.classFullName ':']);
            disp(doc.declaration);
        end
        doc.doc.dispFilteredLines;
    end
    disp(' ');    
end

function help_function(codeBase, fun)
    disp(' ');
    disp(['In package ' strjoin(fun.packageNameParts, '.') ':']);
    disp(fun.declaration);
    fun.doc.dispFilteredLines;
    disp(' ');
end<|MERGE_RESOLUTION|>--- conflicted
+++ resolved
@@ -119,8 +119,11 @@
     for i = 1:length(fn)
         name = fn{i};
         member = package.members.(name);
-<<<<<<< HEAD
-        ref = sprintf('<a href="matlab: help(''%s'')">%s</a>', member.fullName, name);
+        if isOctave
+            ref = name;
+        else
+            ref = sprintf('<a href="matlab: help(''%s'')">%s</a>', member.fullName, name);
+        end
         switch member.kind
           case 'class'
             k = 'cls';
@@ -131,16 +134,6 @@
         end
         table{i,1} = sprintf('    %s (%s)', ref, k);
         table{i,2} = '';
-=======
-        if isOctave
-            ref = name;
-        else
-            ref = sprintf('<a href="matlab: help(''%s'')">%s</a>', member.fullName, name);
-        end
-        table{i,1} = ['    ' ref];
-        table{i,2} = [' ' member.kind];
-        table{i,3} = '';
->>>>>>> 01b6d74a
         if ~member.doc.isempty
             table{i,2} = [' ' member.doc.firstLine];
         end
