--- conflicted
+++ resolved
@@ -70,12 +70,8 @@
                 [contents, docTopic] = replab.infra.repl.callOriginalHelp({varargin}, varName, varValue);
             end
         else
-<<<<<<< HEAD
             if replab.compat.startsWith(arg, 'replab') && ~isequal(arg, 'replab_init') && ~isequal(arg, 'replab_easyinstall')
-=======
-            if replab.compat.startsWith(arg, 'replab') && ~isequal(arg, 'replab_init')
                 % it is a RepLAB command
->>>>>>> 6248e724
                 contents = replab.infra.repl.lookupHelp(helpFunctionName, fullMode, arg);
             else
                 [contents, docTopic] = replab.infra.repl.callOriginalHelp({varargin});
