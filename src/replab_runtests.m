function result = replab_runtests(withCoverage, onlyFastTests)
% Tests the library functionalities.
%
% This function calls the `root.replab_generate` function with the ``doctests`` argument.
%
% See the ``patternsToExclude`` variable below to exclude files from code coverage.
%
% Args:
%     withCoverage (logical): Enable code coverage (optional, default value is false)
%     onlyFastTests (logical): Run only a selection of fast tests (optional, default value is false)
%
% Results:
%     logical: True if all tests passed.

    if nargin < 1
        withCoverage = false;
    end

    if nargin < 2
        onlyFastTests = false;
    end

    % Make sure we are in the current path
    initialPath = pwd;
    [pathStr, name, extension] = fileparts(which(mfilename));
    pathStr = strrep(pathStr, '\', '/');
    cd(pathStr)
    cd ..

    % Add the tests folder to the path
    addpath([pathStr '/../tests']);

    % Set test paramters
    ReplabTestParameters.withCoverage(withCoverage);
    ReplabTestParameters.onlyFastTests(onlyFastTests);
    if onlyFastTests
        replab.Laws.nRuns(1);
    else
        replab.Laws.nRuns(20);
    end

    % Check the presence of the MOxUnit library
    MOxUnitInPath = false;
    try
        moxunit_set_path;
        MOxUnitInPath = true;
    catch
    end
    if ~MOxUnitInPath
        error('The MOxUnit library was not found. Did you run replab_init?')
    end

    % Check the presence of the MOcov library if needed
    if withCoverage == 1
        MOcovInPath = false;
        try
            mocov_get_absolute_path('.');
            MOcovInPath = true;
        catch
        end
        if ~MOcovInPath
            error('The MOcov library was not found. Did you run replab_init?')
        end
    end

    % Check the presence of a SDP solver
    decentSDPSolverInPath = false;
    try
        x = sdpvar(2);
        F = [x >= 0, trace(x) == 1];
        [interfacedata,recoverdata,solver,diagnostic] = compileinterfacedata(F, [], [], [], sdpsettings, 0, 0);
        decentSDPSolverInPath = isempty(diagnostic);
        % If LMILAB was identified as the best solver to solve the
        % problem, this means that no good solver was found.
        if ~isempty(strfind(upper(solver.tag), 'LMILAB'))
            decentSDPSolverInPath = false;
        end
    catch
    end
    if ~decentSDPSolverInPath
        warning('No working SDP solver found, some tests will fail.');
    end

    % Create doctests
    %if ReplabTestParameters.onlyFastTests == 0 && ~replab.compat.isOctave
        % Disable doc tests as they are not stable yet
    replab_generate('doctests');
        %    else
        %rp = replab.globals.replabPath;
        %testRoot = fullfile(rp, 'tests');
        %doctestRoot = fullfile(rp, 'tests', 'doctest');
        %replab.infra.mkCleanDir(testRoot, 'doctest');
        %end

<<<<<<< HEAD
=======
    % Create doctests
    if ReplabTestParameters.onlyFastTests == 0
        replab_generate('notebooks');
    else
        rp = replab.globals.replabPath;
        testRoot = fullfile(rp, 'tests');
        doctestRoot = fullfile(rp, 'tests', 'notebooks');
        replab.infra.mkCleanDir(testRoot, 'notebooks');
    end
    
>>>>>>> d22037d7
    % calls the relevant test suite
    if ReplabTestParameters.withCoverage == 1
        % Here are the files patterns we don't want to include in the
        % coverage monitoring. These are checked by MOcov individually in
        % each subdirectory.
        patternsToExclude = {'replab_*.m', 'callOriginalHelp.m'};

        % We define the test command
        command = 'moxunit_runtests(''tests/codeCoverageHelperFunction.m'', ''-verbose'', ''-with_coverage'', ''-cover'', ''src'', ''-cover_json_file'', ''coverage.json'', ''-cover_xml_file'', ''coverage.xml'', ''-cover_html_dir'', ''coverage_html''';
        for i = 1:numel(patternsToExclude)
            command = [command, ', ''-cover_exclude'', ''', patternsToExclude{i}, ''''];
        end
        command = [command, ')']

        % and call it
        result = eval(command);
    else
        result = moxunit_runtests('tests', '-verbose', '-recursive');
    end

    % Remove the tests folder to the path
    rmpath([pathStr '/../tests']);

    % return to the previous path
    cd(initialPath);
end<|MERGE_RESOLUTION|>--- conflicted
+++ resolved
@@ -81,20 +81,9 @@
         warning('No working SDP solver found, some tests will fail.');
     end
 
-    % Create doctests
-    %if ReplabTestParameters.onlyFastTests == 0 && ~replab.compat.isOctave
-        % Disable doc tests as they are not stable yet
     replab_generate('doctests');
-        %    else
-        %rp = replab.globals.replabPath;
-        %testRoot = fullfile(rp, 'tests');
-        %doctestRoot = fullfile(rp, 'tests', 'doctest');
-        %replab.infra.mkCleanDir(testRoot, 'doctest');
-        %end
 
-<<<<<<< HEAD
-=======
-    % Create doctests
+    % Create tests for notebooks
     if ReplabTestParameters.onlyFastTests == 0
         replab_generate('notebooks');
     else
@@ -103,8 +92,7 @@
         doctestRoot = fullfile(rp, 'tests', 'notebooks');
         replab.infra.mkCleanDir(testRoot, 'notebooks');
     end
-    
->>>>>>> d22037d7
+
     % calls the relevant test suite
     if ReplabTestParameters.withCoverage == 1
         % Here are the files patterns we don't want to include in the
