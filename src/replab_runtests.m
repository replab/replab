function result = replab_runtests(varargin)
% Tests the library functionalities.
%
% See the ``patternsToExclude`` variable below to exclude files from code coverage.
%
% Keyword Args:
%   slowtests (optional, true): Whether to include tests that can possibly
%                               take a long time to run
%   doctests (optional, true): Whether to include doctests
%   notebooks (optional, true): Whether to run the notebook code
%   withCoverage (optional, false): Whether to activate code coverage
%
% Results:
%     logical: True if all tests passed.

    % Parse the arguments
    args = struct('slowtests', true, 'doctests', true, 'notebooks', true, 'withCoverage', false);
    [args, restArgs] = replab.util.populateStruct(args, varargin);    
    
    % Make sure we are in the current path
    initialPath = pwd;
    [pathStr, name, extension] = fileparts(which(mfilename));
    pathStr = strrep(pathStr, '\', '/');
    cd(pathStr)
    cd ..

    % Add the tests folder to the path
    addpath([pathStr '/../tests']);

    % Set test paramters
    ReplabTestParameters.withCoverage(args.withCoverage);
    ReplabTestParameters.onlyFastTests(~args.slowtests);
    if args.slowtests
        replab.Laws.nRuns(20);
    else
        replab.Laws.nRuns(1);
    end

    % Check the presence of the MOxUnit library
    MOxUnitInPath = false;
    try
        moxunit_set_path;
        MOxUnitInPath = true;
    catch
    end
    if ~MOxUnitInPath
        error('The MOxUnit library was not found. Did you run replab_init?')
    end

<<<<<<< HEAD
    % Check the presence of the MOcov library if needed
    if args.withCoverage
        MOcovInPath = false;
        try
            mocov_get_absolute_path('.');
            MOcovInPath = true;
        catch
        end
        if ~MOcovInPath
            error('The MOcov library was not found. Did you run replab_init?')
        end
    end

=======
>>>>>>> 0cc4d436
    % Check the presence of a SDP solver
    decentSDPSolverInPath = false;
    try
        x = sdpvar(2);
        F = [x >= 0, trace(x) == 1];
        [interfacedata,recoverdata,solver,diagnostic] = compileinterfacedata(F, [], [], [], sdpsettings, 0, 0);
        decentSDPSolverInPath = isempty(diagnostic);
        % If LMILAB was identified as the best solver to solve the
        % problem, this means that no good solver was found.
        if ~isempty(strfind(upper(solver.tag), 'LMILAB'))
            decentSDPSolverInPath = false;
        end
    catch
    end
    if ~decentSDPSolverInPath
        warning('No working SDP solver found, some tests will fail.');
    end

    if args.doctests
        replab_generate('doctests');
    else
        % We clear the doctest folder
        rp = replab.globals.replabPath;
        testRoot = fullfile(rp, 'tests');
        replab.infra.mkCleanDir(testRoot, 'doctests');
    end

    % Create tests for notebooks
    if args.notebooks
        replab_generate('notebooks');
    else
        % We clear the notebook folder
        rp = replab.globals.replabPath;
        testRoot = fullfile(rp, 'tests');
        replab.infra.mkCleanDir(testRoot, 'notebooks');
    end

    % calls the relevant test suite
    if args.withCoverage
<<<<<<< HEAD
        % Here are the files patterns we don't want to include in the
        % coverage monitoring. These are checked by MOcov individually in
        % each subdirectory.
        patternsToExclude = {'replab_*.m', 'callOriginalHelp.m'};

        % We define the test command
        command = 'moxunit_runtests(''tests/codeCoverageHelperFunction.m'', ''-verbose'', ''-with_coverage'', ''-cover'', ''src'', ''-cover_json_file'', ''coverage.json'', ''-cover_xml_file'', ''coverage.xml'', ''-cover_html_dir'', ''coverage_html''';
        for i = 1:numel(patternsToExclude)
            command = [command, ', ''-cover_exclude'', ''', patternsToExclude{i}, ''''];
=======
        try
            addpath('tests');
            % Set parameters
            matlabTestSuite.slowtests(args.slowtests);
            matlabTestSuite.doctests(args.doctests);
            matlabTestSuite.notebooks(args.notebooks);
            % Launch tests
            result = matlabLaunchTestCovering;
        catch
            result = false;
>>>>>>> 0cc4d436
        end
        rmpath('tests');
    else
        result = moxunit_runtests('tests', '-verbose', '-recursive');
    end

    % Remove the tests folder to the path
    rmpath([pathStr '/../tests']);

    % return to the previous path
    cd(initialPath);
end<|MERGE_RESOLUTION|>--- conflicted
+++ resolved
@@ -47,22 +47,6 @@
         error('The MOxUnit library was not found. Did you run replab_init?')
     end
 
-<<<<<<< HEAD
-    % Check the presence of the MOcov library if needed
-    if args.withCoverage
-        MOcovInPath = false;
-        try
-            mocov_get_absolute_path('.');
-            MOcovInPath = true;
-        catch
-        end
-        if ~MOcovInPath
-            error('The MOcov library was not found. Did you run replab_init?')
-        end
-    end
-
-=======
->>>>>>> 0cc4d436
     % Check the presence of a SDP solver
     decentSDPSolverInPath = false;
     try
@@ -102,17 +86,6 @@
 
     % calls the relevant test suite
     if args.withCoverage
-<<<<<<< HEAD
-        % Here are the files patterns we don't want to include in the
-        % coverage monitoring. These are checked by MOcov individually in
-        % each subdirectory.
-        patternsToExclude = {'replab_*.m', 'callOriginalHelp.m'};
-
-        % We define the test command
-        command = 'moxunit_runtests(''tests/codeCoverageHelperFunction.m'', ''-verbose'', ''-with_coverage'', ''-cover'', ''src'', ''-cover_json_file'', ''coverage.json'', ''-cover_xml_file'', ''coverage.xml'', ''-cover_html_dir'', ''coverage_html''';
-        for i = 1:numel(patternsToExclude)
-            command = [command, ', ''-cover_exclude'', ''', patternsToExclude{i}, ''''];
-=======
         try
             addpath('tests');
             % Set parameters
@@ -123,7 +96,6 @@
             result = matlabLaunchTestCovering;
         catch
             result = false;
->>>>>>> 0cc4d436
         end
         rmpath('tests');
     else
