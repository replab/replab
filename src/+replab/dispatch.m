--- conflicted
+++ resolved
@@ -1,28 +1,17 @@
 function varargout = dispatch(cmd, name, varargin)
 % Supports multiple and flexible dispatch through a registry of functions
 %
-<<<<<<< HEAD
-% For the ``register`` command, the next four arguments are ``name``, ``description``,
+% For the 'register' command, the next four arguments are 'name', ``description``,
 % ``priority`` and ``handle`` in that order. The argument ``name`` corresponds to the
 % name of the function implementing multiple dispatch; ``description`` is a short
-% description of the particular implementation of that function, while
-=======
-% For the 'register' command, the next four arguments are 'name', ``description``, 
-% ``priority`` and ``handle`` in that order. The argument ``name`` corresponds to the 
-% name of the function implementing multiple dispatch; ``description`` is a short
-% description of the particular implementation of that funciton, while 
->>>>>>> 970c483f
+% description of the particular implementation of that funciton, while
 % ``priority`` is an integer with bigger numbers take higher priority, and
 % finally ``handle`` is a function handle implementing the function.
 %
 % For the ``get`` command, no additional arguments are required and the whole
 % dispatch registry is returned.
 %
-<<<<<<< HEAD
-% For the ``call`` command, the ``name`` argument is the function being dispatched,
-=======
 % For the 'call' command, the ``name`` argument is the function being dispatched,
->>>>>>> 970c483f
 % followed by that function arguments.
 %
 % Args:
