--- conflicted
+++ resolved
@@ -6,16 +6,10 @@
 % For optimization purposes, actions can also be specialized.
     
     properties (SetAccess = protected)
-<<<<<<< HEAD
         group     % replab.CompactGroup: Group being represented
         field     % {'R', 'C'}: Vector space defined on real (R) or complex (C) field
         dimension % integer: Representation dimension
         isUnitary % {true, false, []}: Whether the representation is unitary
-=======
-        group     % (replab.CompactGroup) Group being represented
-        field     % ({'R', 'C'}) Representation type, real or complex
-        dimension % (integer as double) Representation dimension
->>>>>>> 16a7697b
     end
     
     properties (Access = protected)
@@ -154,15 +148,6 @@
             f = replab.str.field(self.field, 'Orthogonal real', 'Unitary complex');
             s = sprintf('%s representation of dimension %d', f, self.dimension);
         end
-
-<<<<<<< HEAD
-=======
-        %% Sampling
-        
-        function rho = sample(self)
-            rho = self.image(self.group.sample);
-        end
->>>>>>> 16a7697b
         
         %% Derived actions
         
@@ -217,7 +202,6 @@
             complexRep = replab.Rep.lambda(self.group, 'C', self.dimension, self.isUnitary, @(g) self.image(g), @(g) self.inverseImage(g));
         end
                    
-<<<<<<< HEAD
         function rep = conj(self)
         % Returns the complex conjugate representation of this representation
         %
@@ -229,10 +213,6 @@
         %
         % Returns:
         %   replab.Rep: The complex conjugate of this representation
-=======
-        function cRep = conj(self)
-        % Returns the conjugate representation
->>>>>>> 16a7697b
             if self.overR
                 rep = self;
             else
@@ -268,13 +248,8 @@
         end
         
         %% Manipulation of representation space
-<<<<<<< HEAD
 
         function sub = subRep(self, F, G)
-=======
-        
-        function sub = subRep(self, U)
->>>>>>> 16a7697b
         % Returns a subrepresentation of this representation
         %
         % Let V be the vector space of this representation, 
