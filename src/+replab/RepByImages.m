classdef RepByImages < replab.Rep
% A finite dimensional representation of a finite group
%
% The finite group must have an isomorphism to a permutation group, so that the images of that representation
% can be reprseented using a BSGS construction that storing the stabilizer chain with transversal elements both encoding the
% group transversals and their images (see `+replab.+bsgs.ChainWithImages`).

    properties (SetAccess = protected)
<<<<<<< HEAD
        images_internal % (cell(1,\*) of double(\*,\*) or `.cyclotomic`, may be sparse): Generator images
        inverseImages_internal % (cell(1,\*) of double(\*,\*) or `.cyclotomic`, may be sparse): Inverses of generator images
=======
        preimages % (cell(1,\*) of `.group` elements): Preimages
        images_internal % (cell(1,\*) of double(\*,\*) or `.cyclotomic`, may be sparse): Images
        inverseImages_internal % (cell(1,\*) of double(\*,\*) or `.cyclotomic`, may be sparse): Inverses of images
>>>>>>> b480153d
    end

    methods

        function self = RepByImages(group, field, dimension, preimages, images)
        % Constructs a representation from images of group generators and their inverses
        %
        % Args:
        %   group (`+replab.FiniteGroup`): Finite group represented
        %   field ({'R', 'C'}): Whether the representation if real (R) or complex (C)
        %   dimension (integer): Representation dimension
        %   preimages (cell(1,\*) of ``group`` elements): Preimages
        %   images (cell(1,\*) of double(\*,\*), may be sparse or symbolic): Images of the preimages
            assert(isa(group, 'replab.FiniteGroup'));
            assert(isa(images, 'cell') && (isempty(images) || isrow(images)));
            assert(length(images) == group.nGenerators);
            knownUnitary = true;
            nG = group.nGenerators;
            images_internal = cell(1, nG);
            inverseImages_internal = cell(1, nG);
            for i = 1:nG
                g = group.generator(i);
                o = group.elementOrder(g);
                img = images{i};
                assert(isequal(size(img), [dimension dimension]));
                inv_img = replab.util.repeatedSquaring(img, o-1, @(x,y) x*y);
                assert(all(all(img * inv_img == eye(dimension))), 'RepByImages can only be used with exact images. Use symbolic arguments.');
                knownUnitary = knownUnitary && all(all(img == ctranspose(inv_img)));
                images_internal{i} = img;
                inverseImages_internal{i} = inv_img;
            end
            % replab.Rep immutable
            self.group = group;
            self.field = field;
            self.dimension = dimension;
            % replab.Rep mutable
            if knownUnitary
                self.isUnitary = true;
            end
            self.preimages = preimages;
            self.images_internal = images_internal;
            self.inverseImages_internal = inverseImages_internal;
        end

        function c = chain(self)
        % Returns a BSGS chain that computes images of this representation
        %
        % The preimages are permutations.
        %
        % Returns:
        %   `+replab.+bsgs.ChainWithImages`: The BSGS chain with matrix images
            c = self.cached('chain', @() self.computeChain);
        end

        function res = computeChain(self)
            m = length(self.preimages);
            d = self.dimension;
            n = self.group.niceMorphism.target.domainSize;
            iso = self.group.niceMorphism;
            nicePreimages = cellfun(@(g) iso.imageElement(g), self.preimages, 'uniform', 0);
            order = self.group.order;
            % if any of the images is symbolic, don't use sparse
            useSparse = ~(any(cellfun(@(i) isa(i, 'sym'), [self.images_internal self.inverseImages_internal])));
            if self.isUnitary
                % for unitary/orthogonal representations, we don't need to compute inverses explicitly
                if self.overR
                    target = replab.OrthogonalGroup(d, useSparse);
                else
                    target = replab.UnitaryGroup(d, useSparse);
                end
                symToDouble = replab.Morphism.lambda(target, target, @(X) double(X)); % remove symbolic toolbox stuff
                res = replab.bsgs.ChainWithImages.make(n, target, nicePreimages, self.images_internal, ...
                                                       symToDouble, [], order);
            else
                % for nonunitary/nonorthogonal representations, we store the inverses alongside the matrix, and use a special
                % group structure to perform computations
                target1 = replab.GeneralLinearGroupWithInverses(self.field, self.dimension, useSparse);
                target2 = replab.GeneralLinearGroup(self.field, self.dimension, useSparse);
                cut = replab.Morphism.lambda(target1, target2, @(X) double(X(:, 1:self.dimension)));
                images = cell(1, m);
                for i = 1:m
                    images{i} = [self.images_internal{i} self.inverseImages_internal{i}];
                end
                res = replab.bsgs.ChainWithImages.make(n, target1, nicePreimages, images, cut, ...
                                                       [], order);
            end
        end

    end

    methods % Implementations

        % Str

        function names = hiddenFields(self)
            names = hiddenFields@replab.Rep(self);
            names{1, end+1} = 'images_internal';
        end

        function [names values] = additionalFields(self)
            [names values] = additionalFields@replab.Rep(self);
            for i = 1:length(self.images_internal)
                names{1, end+1} = sprintf('images_internal{%d}', i);
                values{1, end+1} = self.images_internal{i};
            end
        end

        % Rep

        function rho = image_internal(self, g)
            perm = self.group.niceMorphism.imageElement(g);
            rho = self.chain.image(perm);
            assert(~isa(rho, 'sym')); % TODO remove
            if isa(rho, 'sym')
                rho = double(rho);
            end
        end

        function rho = inverseImage_internal(self, g)
            perm = self.group.niceMorphism.imageElement(g);
            rho = self.chain.inverseImage(perm);
            assert(~isa(rho, 'sym')); % TODO remove
            if isa(rho, 'sym')
                rho = double(rho);
            end
        end

    end

    methods (Static)

        function rep1 = fromExactRep(rep)
        % Constructs a `.RepByImages` from an existing representation with exact images
            assert(isa(rep.group, 'replab.NiceFiniteGroup'));
            nG = rep.group.nGenerators;
            images = arrayfun(@(i) rep.image_internal(rep.group.generator(i)), 1:nG, 'uniform', 0);
            rep1 = replab.RepByImages(rep.group, rep.field, rep.dimension, rep.group.generators, images);
        end

        function rep = fromImageFunction(group, field, dimension, imageFun)
        % Constructs a RepByImages representation using a given morphism
        %
        % Args:
        %   group (`+replab.FiniteGroup`): Group of which to construct a representation
        %   field ({'R', 'C'}): Whether the representation if real (R) or complex (C)
        %   dimension (integer): Dimension of the representation
        %   imageFun (function_handle): Function that returns a matrix for any element of ``G``
        %
        % Returns:
        %   `+replab.RepByImages`: The constructed representation
            assert(isa(group, 'replab.FiniteGroup'), 'The given group must be a FiniteGroup');
            nG = group.nGenerators;
            images = arrayfun(@(i) imageFun(group.generator(i)), 1:nG, 'uniform', 0);
            rep = replab.RepByImages(group, field, dimension, group.generators, images);
        end

    end

end<|MERGE_RESOLUTION|>--- conflicted
+++ resolved
@@ -6,14 +6,9 @@
 % group transversals and their images (see `+replab.+bsgs.ChainWithImages`).
 
     properties (SetAccess = protected)
-<<<<<<< HEAD
-        images_internal % (cell(1,\*) of double(\*,\*) or `.cyclotomic`, may be sparse): Generator images
-        inverseImages_internal % (cell(1,\*) of double(\*,\*) or `.cyclotomic`, may be sparse): Inverses of generator images
-=======
         preimages % (cell(1,\*) of `.group` elements): Preimages
         images_internal % (cell(1,\*) of double(\*,\*) or `.cyclotomic`, may be sparse): Images
         inverseImages_internal % (cell(1,\*) of double(\*,\*) or `.cyclotomic`, may be sparse): Inverses of images
->>>>>>> b480153d
     end
 
     methods
