classdef RepByImages < replab.Rep
<<<<<<< HEAD
% A finite dimensional representation of a finite group
%
% It works by representing the finite group as a permutation group (if it is not already a permutation group),
% then using a BSGS construction that stores the stabilizer chain with transversal elements both encoding the
% group transversals and their images (see `replab.bsgs.Chain`).
%
% If the finite group is not a permutation group, a "nice monomorphism" in the sense of GAP is used, see:
% https://www.gap-system.org/Manuals/doc/ref/chap40.html#X7FFD731684606BC6)
    
    properties (SetAccess = protected)
        images % Generator images
        inverseImages % Generator inverse images
=======
% A finite dimensional unitary representation of a finite group
%
% It works by representing the finite group as a permutation group
% (if it is not already a permutation group), then using a BSGS construction
% that stores the stabilizer chain with transversal elements both encoding the
% group transversals and their images (see `replab.bsgs.Chain`).
%
% If the finite group is not a permutation group, a "nice monomorphism"
% in the sense of GAP is used, see:
% https://www.gap-system.org/Manuals/doc/ref/chap40.html#X7FFD731684606BC6)
    properties (SetAccess = protected)
        images % Generator images
>>>>>>> 16a7697b
    end
    
    properties (Access = protected)
        chain_ % BSGS chain with images
    end
        
    methods
        
<<<<<<< HEAD
        
        %% Own methods
        
        function self = RepByImages(group, field, dimension, isUnitary, images, inverseImages)
        % Constructs a representation from images of group generators and their inverses
=======
        function self = RepByImages(group, field, dimension, images)
        % Constructs a representation from images of group generators
>>>>>>> 16a7697b
        %
        % Args:
        %   group (instance of `replab.FiniteGroup`): Finite group represented
        %   field ({'R', 'C'}): Whether the representation if real (R) or complex (C)
<<<<<<< HEAD
        %   isUnitary ({true, false, []}): Whether the representation is unitary
        %   images (row cell array of double matrices): Images of the generators of `group` in the same order
        %   inverseImages (row cell array of double matrices, optional): Inverse images of the generators
        %                                                                Optional if the representation is unitary
            assert(isa(group, 'replab.NiceFiniteGroup'));
            assert(isa(images, 'cell'));
            if nargin < 6 || isequal(inverseImages, [])
                assert(~isempty(isUnitary) && isUnitary, 'The representation must be unitary when inverse images are omitted');
                inverseImages = cellfun(@(x) x', images, 'uniform', 0);
            end
            assert(length(inverseImages) == group.nGenerators);
            assert(isa(inverseImages, 'cell'));
=======
        %   niceMonomorphism: Injective group homomorphism from `self.group` into a permutation group
        %   images (row cell array of orthonormal/unitary matrices): Images of the generators of `group` in the same order
            assert(isa(group, 'replab.NiceFiniteGroup'));
            assert(length(images) == group.nGenerators);
>>>>>>> 16a7697b
            self.group = group;
            self.field = field;
            self.dimension = dimension;
            self.isUnitary = isUnitary;
            self.images = images;
            self.inverseImages = inverseImages;
            for i = 1:self.group.nGenerators
                assert(isequal(size(images{i}), [dimension dimension]));
                assert(isequal(size(inverseImages{i}), [dimension dimension]));
            end                
        end
        
        function c = chain(self)
            if isempty(self.chain_)
                if self.isUnitary
                    if self.overR
                        J = replab.OrthogonalGroup(self.dimension);
                    else
                        J = replab.UnitaryGroup(self.dimension);
                    end
                    niceId = self.group.niceMonomorphismImage(self.group.identity);
                    n = length(niceId);
                    nG = self.group.nGenerators;
                    I = zeros(n, nG);
                    for i = 1:nG
                        I(:,i) = self.group.niceMonomorphismImage(self.group.generator(i));
                    end
                    self.chain_ = replab.bsgs.Chain.makeWithImages(n, I, J, self.images);
                else
                    J = replab.GeneralLinearGroupWithInverses(self.field, self.dimension);
                    niceId = self.group.niceMonomorphismImage(self.group.identity);
                    n = length(niceId);
                    nG = self.group.nGenerators;
                    I = zeros(n, nG);
                    elements = cell(1, nG);
                    for i = 1:nG
                        I(:,i) = self.group.niceMonomorphismImage(self.group.generator(i));
                        elements{i} = [self.images{i} self.inverseImages{i}];
                    end
                    C = replab.bsgs.Chain(n, J);
                    C.insertStrongGenerators(I, elements);
                    C.randomizedSchreierSims;
                    cut = @(X) X(:, 1:self.dimension);
                    C.mutableMapImages(replab.GeneralLinearGroup(self.field, self.dimension), cut);
                    C.makeImmutable;
                    self.chain_ = C;
                end
            end
            c = self.chain_;
        end
        
        function c = chain(self)
            if isempty(self.chain_)
                switch self.field
                  case 'R'
                    J = replab.domain.OrthonormalMatrices(self.dimension);
                  case 'C'
                    J = replab.domain.UnitaryMatrices(self.dimension);
                  otherwise
                    error('Unknown field');
                end
                niceId = self.group.niceMonomorphism(self.group.identity);
                n = length(niceId);
                nG = self.group.nGenerators;
                I = zeros(n, nG);
                for i = 1:nG
                    I(:,i) = self.group.niceMonomorphism(self.group.generator(i));
                end
                self.chain_ = replab.bsgs.Chain.makeWithImages(n, I, J, self.images);
            end
            c = self.chain_;
        end

        %% Str methods

        function names = hiddenFields(self)
            names = hiddenFields@replab.Rep(self);
            names{1, end+1} = 'images';
        end
        
        function [names values] = additionalFields(self)
            [names values] = additionalFields@replab.Rep(self);
            for i = 1:length(self.images)
                names{1, end+1} = sprintf('images{%d}', i);
                values{1, end+1} = self.images{i};
            end
        end

        %% Rep methods
        
        function rho = image(self, g)
<<<<<<< HEAD
            img = self.group.niceMonomorphismImage(g);
            rho = self.chain.image(img);
        end
        
        function rho = inverseImage(self, g)
            img = self.group.niceMonomorphismImage(g);
            rho = self.chain.inverseImage(img);
        end
        
=======
        % Computes the image of a group element g in this representation
            img = self.group.niceMonomorphism(g);
            rho = self.chain.image(img);
        end
        
>>>>>>> 16a7697b
    end

    methods (Static)
        
        function rep1 = fromRep(rep)
            assert(isa(rep.group, 'replab.NiceFiniteGroup'));
            nG = rep.group.nGenerators;
            images = cell(1, nG);
<<<<<<< HEAD
            inverseImages = cell(1, nG);
            for i = 1:nG
                g = rep.group.generator(i);
                images{i} = rep.image(g);
                inverseImages{i} = rep.inverseImage(g);
            end
            rep1 = replab.RepByImages(rep.group, rep.field, rep.dimension, rep.isUnitary, images, inverseImages);
=======
            for i = 1:nG
                images{i} = rep.image(rep.group.generator(i));
            end
            rep1 = replab.RepByImages(rep.group, rep.field, rep.dimension, images);
>>>>>>> 16a7697b
        end
        
    end
end<|MERGE_RESOLUTION|>--- conflicted
+++ resolved
@@ -1,5 +1,4 @@
 classdef RepByImages < replab.Rep
-<<<<<<< HEAD
 % A finite dimensional representation of a finite group
 %
 % It works by representing the finite group as a permutation group (if it is not already a permutation group),
@@ -12,20 +11,6 @@
     properties (SetAccess = protected)
         images % Generator images
         inverseImages % Generator inverse images
-=======
-% A finite dimensional unitary representation of a finite group
-%
-% It works by representing the finite group as a permutation group
-% (if it is not already a permutation group), then using a BSGS construction
-% that stores the stabilizer chain with transversal elements both encoding the
-% group transversals and their images (see `replab.bsgs.Chain`).
-%
-% If the finite group is not a permutation group, a "nice monomorphism"
-% in the sense of GAP is used, see:
-% https://www.gap-system.org/Manuals/doc/ref/chap40.html#X7FFD731684606BC6)
-    properties (SetAccess = protected)
-        images % Generator images
->>>>>>> 16a7697b
     end
     
     properties (Access = protected)
@@ -33,22 +18,15 @@
     end
         
     methods
-        
-<<<<<<< HEAD
-        
+                
         %% Own methods
         
         function self = RepByImages(group, field, dimension, isUnitary, images, inverseImages)
         % Constructs a representation from images of group generators and their inverses
-=======
-        function self = RepByImages(group, field, dimension, images)
-        % Constructs a representation from images of group generators
->>>>>>> 16a7697b
         %
         % Args:
         %   group (instance of `replab.FiniteGroup`): Finite group represented
         %   field ({'R', 'C'}): Whether the representation if real (R) or complex (C)
-<<<<<<< HEAD
         %   isUnitary ({true, false, []}): Whether the representation is unitary
         %   images (row cell array of double matrices): Images of the generators of `group` in the same order
         %   inverseImages (row cell array of double matrices, optional): Inverse images of the generators
@@ -61,12 +39,6 @@
             end
             assert(length(inverseImages) == group.nGenerators);
             assert(isa(inverseImages, 'cell'));
-=======
-        %   niceMonomorphism: Injective group homomorphism from `self.group` into a permutation group
-        %   images (row cell array of orthonormal/unitary matrices): Images of the generators of `group` in the same order
-            assert(isa(group, 'replab.NiceFiniteGroup'));
-            assert(length(images) == group.nGenerators);
->>>>>>> 16a7697b
             self.group = group;
             self.field = field;
             self.dimension = dimension;
@@ -118,28 +90,6 @@
             c = self.chain_;
         end
         
-        function c = chain(self)
-            if isempty(self.chain_)
-                switch self.field
-                  case 'R'
-                    J = replab.domain.OrthonormalMatrices(self.dimension);
-                  case 'C'
-                    J = replab.domain.UnitaryMatrices(self.dimension);
-                  otherwise
-                    error('Unknown field');
-                end
-                niceId = self.group.niceMonomorphism(self.group.identity);
-                n = length(niceId);
-                nG = self.group.nGenerators;
-                I = zeros(n, nG);
-                for i = 1:nG
-                    I(:,i) = self.group.niceMonomorphism(self.group.generator(i));
-                end
-                self.chain_ = replab.bsgs.Chain.makeWithImages(n, I, J, self.images);
-            end
-            c = self.chain_;
-        end
-
         %% Str methods
 
         function names = hiddenFields(self)
@@ -158,7 +108,6 @@
         %% Rep methods
         
         function rho = image(self, g)
-<<<<<<< HEAD
             img = self.group.niceMonomorphismImage(g);
             rho = self.chain.image(img);
         end
@@ -168,13 +117,6 @@
             rho = self.chain.inverseImage(img);
         end
         
-=======
-        % Computes the image of a group element g in this representation
-            img = self.group.niceMonomorphism(g);
-            rho = self.chain.image(img);
-        end
-        
->>>>>>> 16a7697b
     end
 
     methods (Static)
@@ -183,7 +125,6 @@
             assert(isa(rep.group, 'replab.NiceFiniteGroup'));
             nG = rep.group.nGenerators;
             images = cell(1, nG);
-<<<<<<< HEAD
             inverseImages = cell(1, nG);
             for i = 1:nG
                 g = rep.group.generator(i);
@@ -191,12 +132,6 @@
                 inverseImages{i} = rep.inverseImage(g);
             end
             rep1 = replab.RepByImages(rep.group, rep.field, rep.dimension, rep.isUnitary, images, inverseImages);
-=======
-            for i = 1:nG
-                images{i} = rep.image(rep.group.generator(i));
-            end
-            rep1 = replab.RepByImages(rep.group, rep.field, rep.dimension, images);
->>>>>>> 16a7697b
         end
         
     end
