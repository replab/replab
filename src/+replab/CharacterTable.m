classdef CharacterTable < replab.Obj
% Describes the character table of a group
%
% $$$ % Example:
% $$$ %   >>> s3ct = replab.CharacterTable.forPermutationGroup(replab.S(3));
% $$$ %   >>> disp(s3ct.table)
% $$$ %            [1, 2, 3]  [1, 3, 2]  [2, 3, 1]
% $$$ %       X.1      1          1          1
% $$$ %       X.2      2          0         -1
% $$$ %       X.3      1         -1          1
%
% The character values are stored as elements of the cyclotomic field, using the `.cyclotomic` class which requires
% external libraries and a Java Virtual Machine available.
%
<<<<<<< HEAD
% Instances of `.CharacterTable` are immutable; however, they can be enriched by calling the appropriate methods to
% add contextual information.
=======
% Instances of `.CharacterTable` are immutable.
>>>>>>> b480153d

    properties (SetAccess = protected)
        group % (`+replab.FiniteGroup`): Group represented by character table
        classes % (`.ConjugacyClasses`): Conjugacy classes of `.group`
        classNames % (cell(1,nClasses) of charstring): Names of conjugacy classes
        irrepNames % (cell(1,nIrreps) of charstring): Names of the irreducible representations/characters
        characters % (`.cyclotomic` (nClasses, nClasses)): Character values
        irreps % (cell(1, nClasses) of ``[]`` or `.RepByImages`): Explicit matrix representations (can contain empty values)
    end

% $$$     methods (Static)
% $$$
% $$$         function ct = make(group, conjugacyClasses, conjugacyClassNames, characterExpressions, irrepNames, irrepExpressions)
% $$$             if isempty(conjugacyClassNames)
% $$$                 conjugacyClassNames = cellfun(@(c) replab.shortStr(c.representative), conjugacyClasses, 'uniform', 0);
% $$$             end
% $$$             characterValues = cellfun(@(str) replab.cyclo.Parser.parse(str), characterExpressions);
% $$$             if isempty(irrepNames)
% $$$                 ind = 1;
% $$$                 for i = 1:size(characterValues, 1)
% $$$                     if all(characterValues(i, :) == 1)
% $$$                         irrepNames{i} = 't';
% $$$                     else
% $$$                         irrepNames{i} = sprintf('r_%d', ind);
% $$$                         ind = ind + 1;
% $$$                     end
% $$$                 end
% $$$             end
% $$$             ct = replab.CharacterTable(group, conjugacyClasses, conjugacyClassNames, irrepNames, characterExpressions, characterValues, irrepExpressions);
% $$$         end
% $$$
% $$$     end
<<<<<<< HEAD

    methods

        function self = CharacterTable(group, classes, irreps, characters)
        % Constructs a character table
            self.group = group;
            self.classes = classes;
            self.irreps = irreps;
            self.characters = characters;
            assert(classes.nClasses == size(characters, 2));
            orders = [];
            numbers = [];
            classNames = cell(1, classes.nClasses);
            for i = 1:classes.nClasses
                c = classes.classes{i};
                o = group.elementOrder(c.representative);
                j = find(orders == o);
                if isempty(j)
                    j = length(orders) + 1;
                    orders(j) = o;
                    numbers(j) = 1;
                else
                    numbers(j) = numbers(j) + 1;
                end
                classNames{i} = sprintf('%d%s', o, char('a' + numbers(j) - 1));
            end
            self.classNames = classNames;
            nIrreps = size(self.characters, 2);
            assert(nIrreps == classes.nClasses);
            self.irrepNames = arrayfun(@(i) sprintf('X.%d', i), 1:nIrreps, 'uniform', 0);
        end
=======
>>>>>>> b480153d

    methods

<<<<<<< HEAD
        function strings = centralizerSizeTable(self)
            primes = unique(double(factor(self.group.order)));
            nC = self.classes.nClasses;
            strings = cell(length(primes), nC+1);
            for i = 1:length(primes)
                strings{i,1} = sprintf('%d', primes(i));
            end
            for i = 1:nC
                c = self.classes.classes{i};
                f = double(factor(c.representativeCentralizer.order));
                for j = 1:length(primes)
                    s = sum(f == primes(j));
                    if s == 0
                        strings{j,i+1} = '.';
                    else
                        strings{j,i+1} = sprintf('%d', sum(f == primes(j)));
                    end
                end
            end
        end

        function lines = longStr(self, maxRows, maxColumns)
            ct = replab.str.CyclotomicTable(self.characters);
            primes = unique(double(factor(self.group.order)));
            m = self.classes.powerMaps(primes);
            nC = self.classes.nClasses;
            powerMaps = cell(length(primes)+1, nC + 1);
            powerMaps{1,1} = '';
            powerMaps(1,2:end) = self.classNames;
            for i = 1:length(primes)
                powerMaps{i+1,1} = sprintf('%dP', primes(i));
                for j = 1:nC
                    powerMaps{i+1,j+1} = self.classNames{m(i,j)};
                end
            end
            chars = horzcat(self.irrepNames(:), ct.strings);
            cst = self.centralizerSizeTable;
            sep = repmat({''}, 1, nC+1);
            t = replab.str.Table(vertcat(cst, sep, powerMaps, sep, chars), 'colAlign', repmat('r', 1, nC+1));
            lines1 = strsplit(t.format(maxRows, maxColumns), '\n');
            lines2 = arrayfun(@(i) sprintf(' %s = %s', ct.variables{i}, num2str(ct.values(i))), 1:length(ct.variables), 'uniform', 0);
            lines = vertcat(lines1(:), {''}, lines2(:));
        end
        
        function ct = directProduct(self, ct2)
        % Returns the direct product of character tables
        %
        % Args:
        %   ct2 (`+replab.CharacterTable`): character table with which to take direct product
        %
        % Returns:
        %   ct (`+replab.CharacterTable`): The direct product of the character tables
            new_group = self.group.directProduct(ct2.group);
            % New characters are kronecker product of character matrices
            A = self.characters;
            B = ct2.characters;
            new_chars = replab.cyclotomic.zeros(size(A, 1) * size(B, 1), size(A, 2) * size(B, 2));
            for i = 0:size(A, 1)-1
                for j = 0:size(A, 2)-1
                   new_chars(i * size(B,1) + 1:(i+1) * size(B,1), j * size(B,2) + 1:(j+1) * size(B,2)) = A(i+1, j+1) * B;
                end
            end
            % New conjugacy classes are cartesian product of input
            c1 = cellfun(@(c) c.representative, self.classes.classes, 'UniformOutput', false);
            c2 = cellfun(@(c) c.representative, ct2.classes.classes, 'UniformOutput', false);
            new_classes = cell(1, length(c1) * length(c2));
            for i = 0:length(c1) - 1
                new_classes(i*length(c2)+1:(i+1)*length(c2)) = cellfun(@(x) {c1{i+1}, x}, c2, 'UniformOutput', false);
            end
            classarray = cellfun(@(r) new_group.conjugacyClass(r), new_classes, 'UniformOutput', false);
            new_classes = replab.ConjugacyClasses(new_group, classarray);
            % New irreps are direct products of input irreps
            new_irreps = cell(1, length(self.irreps) * length(ct2.irreps));
            for i = 1:length(self.irreps)
                for j = 1:length(ct2.irreps)
                    B = ct2.irreps{j}.image(ct2.group.identity);
                    new_images1 = cell(1, self.group.nGenerators);
                    for k = 1:self.group.nGenerators
                        A = self.irreps{i}.images_internal{k};
                        % Kronecker product of cyclotomics
                        new_image = replab.cyclotomic.zeros(size(A,1) * size(B, 1), size(A, 2) * size(B, 2));
                        for m = 0:size(A, 1)-1
                            for n = 0:size(A, 2)-1
                               new_image(m*size(B,1)+1:(m+1)*size(B,1), n*size(B,2)+1:(n+1)*size(B,2)) = A(m+1, n+1) * B;
                            end
                        end
                        new_images1{k} = new_image;
                    end
                    new_images2 = cell(1, ct2.group.nGenerators);
                    A = self.irreps{i}.image(self.group.identity);
                    for k = 1:ct2.group.nGenerators
                        B = ct2.irreps{j}.images_internal{k};
                        % Kronecker product of cyclotomics
                        new_image = replab.cyclotomic.zeros(size(A,1) * size(B, 1), size(A, 2) * size(B, 2));
                        for m = 0:size(A, 1)-1
                            for n = 0:size(A, 2)-1
                               new_image(m*size(B,1)+1:(m+1)*size(B,1), n*size(B,2)+1:(n+1)*size(B,2)) = A(m+1, n+1) * B;
                            end
                        end
                        new_images2{k} = new_image;
                    end
                    new_dim = double(self.irreps{i}.dimension) * double(ct2.irreps{j}.dimension);
                    new_irrep = new_group.repByImages('C', new_dim, [new_images1, new_images2]);
                    new_irreps{j + (i-1)*length(ct2.irreps)} = new_irrep;
                end
            end
            ct = replab.CharacterTable(new_group, new_classes, new_irreps, new_chars);
        end

    end
=======
        function self = CharacterTable(group, classes, characters, varargin)
        % Constructs a character table
        %
        % Args:
        %   group (`+replab.FiniteGroup`): Group represented by character table
        %   classes (`.ConjugacyClasses`): Conjugacy classes of `.group`
        %   characters (`.cyclotomic` (nClasses, nClasses)): Character values
        %
        % Keyword Args:
        %   irreps (cell(1,\*) of ``[]`` or `+replab.RepByImages`): Explicit matrix representations (can contain empty values)
        %   classNames (cell(1,\*) of charstring): Names of conjugacy classes
        %   irrepNames (cell(1,\*) of charstring): Names of irreducible representations
            nIrreps = size(characters, 1);
            nClasses = classes.nClasses;
            assert(size(characters, 2) == nClasses);
            assert(nIrreps == nClasses);
            args = struct('irrepNames', {replab.CharacterTable.defaultIrrepNames(nIrreps)}, ...
                          'classNames', {replab.CharacterTable.defaultClassNames(classes.classElementOrders)}, ...
                          'irreps', {cell(1, nIrreps)});
            args = replab.util.populateStruct(args, varargin);
            self.group = group;
            self.classes = classes;
            self.characters = characters;
            self.irrepNames = args.irrepNames;
            self.classNames = args.classNames;
            self.irreps = args.irreps;
        end

        function n = nClasses(self)
            n = self.classes.nClasses;
        end

        function n = nIrreps(self)
            n = self.nClasses;
        end

    end

    methods (Static)

        function names = defaultIrrepNames(n)
        % Constructs default names for irreducible representations
        %
        % Args:
        %   n (integer): Number of irreducible representations
        %
        % Returns:
        %   cell(1,\*) of charstring: Irreducible representation names
            names = arrayfun(@(i) sprintf('X.%d', i), 1:n, 'uniform', 0);
        end

        function names = defaultClassNames(elementOrders)
        % Constructs default names for conjugacy classes
        %
        % Args:
        %   elementOrders (integer(1,\*)): Orders of the conjugacy classes elements
        %
        % Returns:
        %   cell(1,\*) of charstring: Conjugacy class names
            orders = [];
            numbers = [];
            nClasses = length(elementOrders);
            names = cell(1, nClasses);
            for i = 1:nClasses
                o = elementOrders(i);
                j = find(orders == o);
                if isempty(j)
                    j = length(orders) + 1;
                    orders(j) = o;
                    numbers(j) = 1;
                else
                    numbers(j) = numbers(j) + 1;
                end
                names{i} = sprintf('%d%s', o, char('a' + numbers(j) - 1));
            end
        end

    end

    methods % Implementations

        % Str

        function s = headerStr(self)
            group_str = replab.headerStr(self.group);
            if length(group_str) > 1
                group_str = [lower(group_str(1)), group_str(2:end)];
            end
            s = sprintf(['Character table for ', group_str]);
        end

        function lines = longStr(self, maxRows, maxColumns)
            switch replab.globals.formatCharacterTable
              case 'gap'
                lines = self.gapLongStr(maxRows, maxColumns);
              case 'plain'
                lines = self.plainLongStr(maxRows, maxColumns);
              otherwise
                error('Unknown format %s', replab.globals.formatCharacterTable);
            end
        end

        % Obj

        function l = laws(self)
            l = replab.laws.CharacterTableLaws(self);
        end

    end

    methods (Access = protected)

        function strings = centralizerSizeTable(self)
            primes = unique(double(factor(self.group.order)));
            nC = self.classes.nClasses;
            strings = cell(length(primes), nC+1);
            for i = 1:length(primes)
                strings{i,1} = sprintf('%d', primes(i));
            end
            for i = 1:nC
                c = self.classes.classes{i};
                f = double(factor(c.representativeCentralizer.order));
                for j = 1:length(primes)
                    s = sum(f == primes(j));
                    if s == 0
                        strings{j,i+1} = '.';
                    else
                        strings{j,i+1} = sprintf('%d', sum(f == primes(j)));
                    end
                end
            end
        end

        function lines = gapLongStr(self, maxRows, maxColumns)
            ct = replab.str.CyclotomicTable(self.characters);
            pp = self.classes.powerMapDefaultPrimes;
            m = self.classes.powerMaps(pp);
            nC = self.classes.nClasses;
            powerMaps = cell(length(pp)+1, nC + 1);
            powerMaps{1,1} = '';
            powerMaps(1,2:end) = self.classNames;
            for i = 1:length(pp)
                powerMaps{i+1,1} = sprintf('%dP', pp(i));
                for j = 1:nC
                    powerMaps{i+1,j+1} = self.classNames{m(i,j)};
                end
            end
            chars = horzcat(self.irrepNames(:), ct.strings);
            cst = self.centralizerSizeTable;
            sep = repmat({''}, 1, nC+1);
            t = replab.str.Table(vertcat(cst, sep, powerMaps, sep, chars), 'colAlign', repmat('r', 1, nC+1));
            lines1 = strsplit(t.format(maxRows, maxColumns), '\n');
            lines2 = arrayfun(@(i) sprintf(' %s = %s', ct.variables{i}, num2str(ct.values(i))), 1:length(ct.variables), 'uniform', 0);
            lines = vertcat(lines1(:), {''}, lines2(:));
        end

        function lines = plainLongStr(self, maxRows, maxColumns)
            ct = replab.str.CyclotomicTable(self.characters);
            nC = self.classes.nClasses;
            header = cell(2, nC + 1);
            header{1,1} = 'Class';
            header(1,2:end) = self.classNames;
            header{2,1} = 'Size';
            header(2,2:end) = cellfun(@(s) strtrim(num2str(s)), self.classes.classSizes, 'uniform', 0);
            chars = horzcat(self.irrepNames(:), ct.strings);
            sep = repmat({''}, 1, nC+1);
            t = replab.str.Table(vertcat(header, sep, chars), 'colAlign', repmat('r', 1, nC+1));
            lines1 = strsplit(t.format(maxRows, maxColumns), '\n');
            lines2 = arrayfun(@(i) sprintf(' %s = %s', ct.variables{i}, num2str(ct.values(i))), 1:length(ct.variables), 'uniform', 0);
            lines = vertcat(lines1(:), {''}, lines2(:));
        end

    end

    methods

% $$$         function imap(self, f, imageGroup, preserveLexOrder)
% $$$         % Maps the conjugacy classes under an isomorphism
% $$$         %
% $$$         % Args:
% $$$         %   f (`.FiniteIsomorphism`): Isomorphism with ``self.group.isSubgroupOf(f.source)``
% $$$         %   imageGroup (`.FiniteGroup`, optional): Image of `.group` under ``f``, default ``[]`` (recompute)
% $$$         %   preserveLexOrder (logical, optional): Whether the isomorphism preserves the lexicographic order of group elements, default false
% $$$         %
% $$$         % Returns:
% $$$         %   `.CharacterTable`: The character table of the subgroup in the image of the isomorphism
% $$$             if nargin < 3 || isempty(imageGroup)
% $$$                 imageGroup = f.imageGroup(self.group);
% $$$             end
% $$$             if nargin < 4 || isempty(preserveLexOrder)
% $$$                 preserveLexOrder = false;
% $$$             end
% $$$             classes1 = cellfun(@(c) c.imap(f, imageGroup, preserveLexOrder), self.classes, 'uniform', 0);
% $$$             c1 = replab.ConjugacyClasses(imageGroup, classes1);
% $$$
% $$$         end


    end
>>>>>>> b480153d
% $$$
% $$$
% $$$         function useBorders(self, logical)
% $$$         %  Turn on and off borders on the table
% $$$         %
% $$$         % Args:
% $$$         %   logical (logical): whether borders are on (true) or off (false)
% $$$             if logical
% $$$                 self.table.setColSep(0, '| ')
% $$$                 self.table.setColSep(self.table.nColumns, ' |')
% $$$                 self.table.setColSep(1:self.table.nColumns-1, ' | ')
% $$$                 self.table.setRowSep(0:self.table.nRows, '-')
% $$$             else
% $$$                 self.table.setColSep(0:self.table.nColumns, '  ')
% $$$                 self.table.setRowSep(0:self.table.nRows, '')
% $$$             end
% $$$         end
% $$$
% $$$         function setIrrepLabels(self, labels)
% $$$         % Set the labels for the irreducible representation in the table
% $$$         %
% $$$         % Args:
% $$$         %   labels ({cell(1,nirreps), 'default'): cell array of character string labels
% $$$         %                                         or ``'default'`` to use default labels
% $$$             if iscell(labels)
% $$$                 if length(labels) == length(self.table.getRowNames)
% $$$                     self.table.addRowNames(labels)
% $$$                 end
% $$$             elseif isequal(labels, 'default')
% $$$                 nirreps = length(self.irreps);
% $$$                 rownames = cellfun(@(n)['X.', num2str(n)], num2cell(1:nirreps), 'UniformOutput', false);
% $$$                 self.table.addRowNames(rownames)
% $$$             end
% $$$         end
% $$$
% $$$         function setClassLabels(self, labels)
% $$$         % Set the labels for the conjugacy classes in the table
% $$$         %
% $$$         % Args:
% $$$         %   labels (cell(1,nclasses)): cell array of character string labels
% $$$             if iscell(labels)
% $$$                 if length(labels) == length(self.table.getColumnNames)
% $$$                     self.table.addColumnNames(labels)
% $$$                 end
% $$$             elseif isequal(labels, 'default')
% $$$                 colnames = cellfun(@(v) v.representative, self.classes, 'UniformOutput', false);
% $$$                 self.table.addColumnNames(colnames)
% $$$             end
% $$$         end
% $$$
% $$$         function table = pointGroupTable(self)
% $$$         % Get table with labels in chemistry notation
% $$$         %
% $$$         % Returns:
% $$$         %   table (`replab.str.Table`): character table using chemistry notation
% $$$             table = self.table;
% $$$             irrepLabels = table.getRowNames;
% $$$             for i = 1:length(irrepLabels)
% $$$                 sym = self.mulliken(self.irreps{i});
% $$$                 irrepLabels{i} = sym;
% $$$             end
% $$$             table.addRowNames(irrepLabels)
% $$$         end
% $$$
% $$$         function sizes = classSizes(self)
% $$$         % Gets the number of elements in each conjugacy class
% $$$         %
% $$$         % Returns:
% $$$         %   sizes (integer(1,nclasses)): vector of conjugacy class sizes
% $$$             sizes = cellfun(@(x) double(x.nElements), self.classes);
% $$$         end
% $$$
% $$$         function mults = multiplicities(self, rep)
% $$$         % Calculate the multiplicities of irreducible representations in rep
% $$$         %
% $$$         % Args:
% $$$         %   rep (`replab.Rep`): representation of self.group
% $$$         %
% $$$         % Returns:
% $$$         %   mults (integer(1,nirreps)): vector of multiplicities of self.irreps in the representation rep
% $$$             nirreps = length(self.irreps);
% $$$             mults = zeros(1, nirreps);
% $$$             ord = double(self.group.order);
% $$$             sizes = self.classSizes;
% $$$             repchars = self.charactersOfRepresentation(rep);
% $$$             for i = 1:nirreps
% $$$                 mults(i) = sum(sizes.*repchars.*conj(self.chars(i,:))) / ord;
% $$$             end
% $$$         end
% $$$
% $$$         function mults = tensorProdMultiplicities(self, irreps)
% $$$         % Find the multiplicities of irreducible representations in a tensor product of the irreducible representations
% $$$         %
% $$$         % Args:
% $$$         %   irreps (integer(1,\*)): vector of the locations of the irreducible
% $$$         %                           representations of which we take the tensor product
% $$$         %
% $$$         % Returns:
% $$$         %   mults (integer(1,nirreps)): vector of the multiplicities of the
% $$$         %                               irreps in the tensor representation
% $$$         %
% $$$         % Convention: to take tensor product of n copies of the same irrep, use
% $$$         %             n copies of irrep location in irreps
% $$$         %
% $$$         % Example:
% $$$         %   >>> S4 = replab.S(4);
% $$$         %   >>> s4ct = replab.CharacterTable.forPermutationGroup(S4);
% $$$         %   >>> s4ct.tensorProdMultiplicities([2,2,3])
% $$$         %       1     2     2     2     1
% $$$             tensorchars = ones(1, length(self.classes));
% $$$             for i = 1:length(irreps)
% $$$                 tensorchars = tensorchars .* self.chars(irreps(i), :);
% $$$             end
% $$$             nclass = length(self.classes);
% $$$             mults = zeros(1, nclass);
% $$$             ord = double(self.group.order);
% $$$             sizes = self.classSizes;
% $$$             for i = 1:nclass
% $$$                 mults(i) = sum(sizes.*tensorchars.*conj(self.chars(i,:))) / ord;
% $$$             end
% $$$         end



% $$$     methods (Static)
% $$$
% $$$         function sym = mulliken(rep)
% $$$         % Returns the Mulliken symbol of a representation
% $$$         %
% $$$         % Requires knowledge of the principal axis to fully determine
% $$$         %
% $$$         % Args:
% $$$         %   rep (`replab.Rep`): irreducible representation of a crystallographic group
% $$$         %
% $$$         % Returns:
% $$$         %   sym (charstring): Mulliken symbol of the irrecudible representation
% $$$             if rep.dimension == 1
% $$$                 sym = 'A/B';
% $$$             else
% $$$                 sym = 'E';
% $$$             end
% $$$         end
% $$$
% $$$         function chars = charactersOfRepresentation(rep)
% $$$         % Returns the characters of a representation
% $$$         %
% $$$         % Args:
% $$$         %   rep (`replab.Rep`): representation whose characters we want
% $$$         %
% $$$         % Returns:
% $$$         %   chars (double(1,nclasses)): vector with the character of each conjugacy class in rep
% $$$             classReps = cellfun(@(x) x.representative, rep.group.conjugacyClasses, ...
% $$$                                 'UniformOutput', false);
% $$$             images = cellfun(@(x) rep.image(x), classReps, 'UniformOutput', false);
% $$$             chars = cellfun(@trace, images);
% $$$         end
% $$$
% $$$         function table = forPermutationGroup(group)
% $$$         % Generates character table for a permutation group
% $$$         %
% $$$         % This currently assumes that the characters are integers, and the algorithm is slow.
% $$$         %
% $$$         % Args:
% $$$         %    group (`+replab.PermutationGroup`): Permutation group
% $$$         %
% $$$         % Returns:
% $$$         %    table (`+replab.CharacterTable`): Character table of group
% $$$             assert(isa(group, 'replab.PermutationGroup'));
% $$$             ord = double(group.order);
% $$$             decomp = group.naturalRep.decomposition.nice;
% $$$             irreps = decomp.components;
% $$$             classes = group.conjugacyClasses;
% $$$             k = length(classes);
% $$$             for i = 1:k
% $$$                 % verify that g^n is conjugate to g for all g \in G and n \in Z with n and (g) coprime
% $$$                 % https://math.stackexchange.com/questions/2792741/classification-of-groups-with-integer-valued-characters
% $$$                 cl = classes{i};
% $$$                 g = cl.representative;
% $$$                 eo = group.elementOrder(g);
% $$$                 for j = 2:eo-1
% $$$                     if gcd(j, eo) == 1
% $$$                         if ~cl.contains(group.composeN(g, j))
% $$$                             error('Group does not have integer characters');
% $$$                         end
% $$$                     end
% $$$                 end
% $$$             end
% $$$             ccreps = cell(1, length(classes));
% $$$             cclens = cell(1, length(classes));
% $$$             for i = 1:k
% $$$                 ccreps{i} = classes{i}.representative;
% $$$                 cclens{i} = double(classes{i}.nElements);
% $$$             end
% $$$             nirreps = length(irreps);
% $$$             chars = cell(nirreps, k);
% $$$             for i = 1:nirreps
% $$$                 irrep = irreps{i};
% $$$                 chars(i,:) = cellfun(@(x) trace(irrep.image(x)), ccreps, 'UniformOutput', false);
% $$$             end
% $$$             chars = cell2mat(chars);
% $$$             start_irreps = 1;
% $$$             while nirreps ~= k
% $$$                 for i = start_irreps:nirreps
% $$$                     for j = start_irreps:nirreps
% $$$                         new_rep = irreps{i}.kron(irreps{j});
% $$$                         ss = 0;
% $$$                         for n = 1:k
% $$$                             char = trace(new_rep.image(ccreps{n}));
% $$$                             ss = ss + cclens{n}*(char)^2;
% $$$                         end
% $$$                         if ss ~= ord
% $$$                             new_irreps = new_rep.decomposition.nice;
% $$$                             start_irreps = nirreps + 1;
% $$$                             for m = 1:new_irreps.nComponents
% $$$                                 new_irrep = new_irreps.component(m);
% $$$                                 new_char = cellfun(@(x) trace(new_irrep.image(x)), ...
% $$$                                                     ccreps, 'UniformOutput', false);
% $$$                                 new_char = cell2mat(new_char);
% $$$                                 if ~any(all(abs(chars - new_char) < 1/2, 2))
% $$$                                     irreps{nirreps + 1} = new_irrep;
% $$$                                     chars(nirreps + 1, :) = new_char;
% $$$                                     nirreps = nirreps + 1;
% $$$                                 end
% $$$                             end
% $$$                         end
% $$$                     end
% $$$                 end
% $$$             end
% $$$             chars = round(chars);
% $$$             table = replab.CharacterTable(group, irreps, classes, chars);
% $$$         end
% $$$
% $$$     end
% $$$
end<|MERGE_RESOLUTION|>--- conflicted
+++ resolved
@@ -12,12 +12,7 @@
 % The character values are stored as elements of the cyclotomic field, using the `.cyclotomic` class which requires
 % external libraries and a Java Virtual Machine available.
 %
-<<<<<<< HEAD
-% Instances of `.CharacterTable` are immutable; however, they can be enriched by calling the appropriate methods to
-% add contextual information.
-=======
 % Instances of `.CharacterTable` are immutable.
->>>>>>> b480153d
 
     properties (SetAccess = protected)
         group % (`+replab.FiniteGroup`): Group represented by character table
@@ -50,88 +45,37 @@
 % $$$         end
 % $$$
 % $$$     end
-<<<<<<< HEAD
 
     methods
 
-        function self = CharacterTable(group, classes, irreps, characters)
+        function self = CharacterTable(group, classes, characters, varargin)
         % Constructs a character table
+        %
+        % Args:
+        %   group (`+replab.FiniteGroup`): Group represented by character table
+        %   classes (`.ConjugacyClasses`): Conjugacy classes of `.group`
+        %   characters (`.cyclotomic` (nClasses, nClasses)): Character values
+        %
+        % Keyword Args:
+        %   irreps (cell(1,\*) of ``[]`` or `+replab.RepByImages`): Explicit matrix representations (can contain empty values)
+        %   classNames (cell(1,\*) of charstring): Names of conjugacy classes
+        %   irrepNames (cell(1,\*) of charstring): Names of irreducible representations
+            nIrreps = size(characters, 1);
+            nClasses = classes.nClasses;
+            assert(size(characters, 2) == nClasses);
+            assert(nIrreps == nClasses);
+            args = struct('irrepNames', {replab.CharacterTable.defaultIrrepNames(nIrreps)}, ...
+                          'classNames', {replab.CharacterTable.defaultClassNames(classes.classElementOrders)}, ...
+                          'irreps', {cell(1, nIrreps)});
+            args = replab.util.populateStruct(args, varargin);
             self.group = group;
             self.classes = classes;
-            self.irreps = irreps;
             self.characters = characters;
-            assert(classes.nClasses == size(characters, 2));
-            orders = [];
-            numbers = [];
-            classNames = cell(1, classes.nClasses);
-            for i = 1:classes.nClasses
-                c = classes.classes{i};
-                o = group.elementOrder(c.representative);
-                j = find(orders == o);
-                if isempty(j)
-                    j = length(orders) + 1;
-                    orders(j) = o;
-                    numbers(j) = 1;
-                else
-                    numbers(j) = numbers(j) + 1;
-                end
-                classNames{i} = sprintf('%d%s', o, char('a' + numbers(j) - 1));
-            end
-            self.classNames = classNames;
-            nIrreps = size(self.characters, 2);
-            assert(nIrreps == classes.nClasses);
-            self.irrepNames = arrayfun(@(i) sprintf('X.%d', i), 1:nIrreps, 'uniform', 0);
-        end
-=======
->>>>>>> b480153d
-
-    methods
-
-<<<<<<< HEAD
-        function strings = centralizerSizeTable(self)
-            primes = unique(double(factor(self.group.order)));
-            nC = self.classes.nClasses;
-            strings = cell(length(primes), nC+1);
-            for i = 1:length(primes)
-                strings{i,1} = sprintf('%d', primes(i));
-            end
-            for i = 1:nC
-                c = self.classes.classes{i};
-                f = double(factor(c.representativeCentralizer.order));
-                for j = 1:length(primes)
-                    s = sum(f == primes(j));
-                    if s == 0
-                        strings{j,i+1} = '.';
-                    else
-                        strings{j,i+1} = sprintf('%d', sum(f == primes(j)));
-                    end
-                end
-            end
-        end
-
-        function lines = longStr(self, maxRows, maxColumns)
-            ct = replab.str.CyclotomicTable(self.characters);
-            primes = unique(double(factor(self.group.order)));
-            m = self.classes.powerMaps(primes);
-            nC = self.classes.nClasses;
-            powerMaps = cell(length(primes)+1, nC + 1);
-            powerMaps{1,1} = '';
-            powerMaps(1,2:end) = self.classNames;
-            for i = 1:length(primes)
-                powerMaps{i+1,1} = sprintf('%dP', primes(i));
-                for j = 1:nC
-                    powerMaps{i+1,j+1} = self.classNames{m(i,j)};
-                end
-            end
-            chars = horzcat(self.irrepNames(:), ct.strings);
-            cst = self.centralizerSizeTable;
-            sep = repmat({''}, 1, nC+1);
-            t = replab.str.Table(vertcat(cst, sep, powerMaps, sep, chars), 'colAlign', repmat('r', 1, nC+1));
-            lines1 = strsplit(t.format(maxRows, maxColumns), '\n');
-            lines2 = arrayfun(@(i) sprintf(' %s = %s', ct.variables{i}, num2str(ct.values(i))), 1:length(ct.variables), 'uniform', 0);
-            lines = vertcat(lines1(:), {''}, lines2(:));
-        end
-        
+            self.irrepNames = args.irrepNames;
+            self.classNames = args.classNames;
+            self.irreps = args.irreps;
+        end
+
         function ct = directProduct(self, ct2)
         % Returns the direct product of character tables
         %
@@ -194,37 +138,7 @@
                     new_irreps{j + (i-1)*length(ct2.irreps)} = new_irrep;
                 end
             end
-            ct = replab.CharacterTable(new_group, new_classes, new_irreps, new_chars);
-        end
-
-    end
-=======
-        function self = CharacterTable(group, classes, characters, varargin)
-        % Constructs a character table
-        %
-        % Args:
-        %   group (`+replab.FiniteGroup`): Group represented by character table
-        %   classes (`.ConjugacyClasses`): Conjugacy classes of `.group`
-        %   characters (`.cyclotomic` (nClasses, nClasses)): Character values
-        %
-        % Keyword Args:
-        %   irreps (cell(1,\*) of ``[]`` or `+replab.RepByImages`): Explicit matrix representations (can contain empty values)
-        %   classNames (cell(1,\*) of charstring): Names of conjugacy classes
-        %   irrepNames (cell(1,\*) of charstring): Names of irreducible representations
-            nIrreps = size(characters, 1);
-            nClasses = classes.nClasses;
-            assert(size(characters, 2) == nClasses);
-            assert(nIrreps == nClasses);
-            args = struct('irrepNames', {replab.CharacterTable.defaultIrrepNames(nIrreps)}, ...
-                          'classNames', {replab.CharacterTable.defaultClassNames(classes.classElementOrders)}, ...
-                          'irreps', {cell(1, nIrreps)});
-            args = replab.util.populateStruct(args, varargin);
-            self.group = group;
-            self.classes = classes;
-            self.characters = characters;
-            self.irrepNames = args.irrepNames;
-            self.classNames = args.classNames;
-            self.irreps = args.irreps;
+            ct = replab.CharacterTable(new_group, new_classes, new_chars, 'irreps', new_irreps);
         end
 
         function n = nClasses(self)
@@ -398,7 +312,6 @@
 
 
     end
->>>>>>> b480153d
 % $$$
 % $$$
 % $$$         function useBorders(self, logical)
