function sub = decomposeUsingCommutant(rep)
% Decomposes the given representation into irreducible representations
%
% Uses eigenvalue decomposition on a generic commutant sample
%
% Args:
%   rep (replab.Rep): The representation to decompose
%
% Returns:
%   row cell array of replab.SubRep: List of subrepresentations
    assert(isa(rep, 'replab.Rep'));
<<<<<<< HEAD
    tol = replab.Parameters.doubleEigTol;
    % sample a Hermitian 
=======
    tol = replab.Settings.doubleEigTol;
    % Sample a self adjoint commutant element 
>>>>>>> 7b380412
    C = full(rep.commutant.sampleSelfAdjoint);
    [U D] = replab.rep.sortedEig(C, 'ascend', false);
    D = diag(D);
    D = D(:)';
    mask = bsxfun(@(x,y) abs(x-y)<tol, D, D');
    runs = replab.Partition.connectedComponents(mask).blocks;
    n = length(runs);
    sub = cell(1, n);
    for i = 1:n
        sub{i} = rep.subRepUnitary(U(:, runs{i})');
    end
end<|MERGE_RESOLUTION|>--- conflicted
+++ resolved
@@ -9,13 +9,8 @@
 % Returns:
 %   row cell array of replab.SubRep: List of subrepresentations
     assert(isa(rep, 'replab.Rep'));
-<<<<<<< HEAD
     tol = replab.Parameters.doubleEigTol;
-    % sample a Hermitian 
-=======
-    tol = replab.Settings.doubleEigTol;
     % Sample a self adjoint commutant element 
->>>>>>> 7b380412
     C = full(rep.commutant.sampleSelfAdjoint);
     [U D] = replab.rep.sortedEig(C, 'ascend', false);
     D = diag(D);
