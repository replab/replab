classdef AtlasEntry < replab.Obj
% Identifies a user-defined group as a standard group present in an atlas

    properties (SetAccess = protected)
        name % (charstring): Group name
        group % (`.AbstractGroup`): Group
        characterTable % (`.ComplexCharacterTable` or ``[]``): Group character table
    end

    methods

        function self = AtlasEntry(name, group, characterTable)
            self.name = name;
            self.group = group;
            self.characterTable = characterTable;
        end

        function res = canMatch(self, group)
        % Returns whether this atlas entry can match the given group
            res = false;
            gAE = cellfun(@(d) d.abelianInvariants, group.derivedSeries, 'uniform', 0);
            myAE = cellfun(@(d) d.abelianInvariants, self.group.permutationGroup.derivedSeries, 'uniform', 0);
            if ~isequal(gAE, myAE)
                return
            end
            res = true;
            % TODO: tests based on conjugacy classes
        end

        function m = isomorphism(self, group)
            m = self.group.findIsomorphism(group);
        end

        function r = match(self, group)
            m = self.isomorphism(group);
            if isempty(m)
                r = [];
                return
            end
            r = replab.AtlasResult(group, self, m);
        end

        function laws = laws(self)
            laws = replab.laws.AtlasEntryLaws(self);
        end

    end

    methods (Static, Access = protected)

        function s = permToGap(g)
        % Write a GAP System string representation of a RepLAB permutation
        %
        % Args:
        %   g (permutation): Permutation
        %
        % Returns:
        %   charstring: String representation
            s = sprintf('Inverse(PermList([%s]))', strjoin(arrayfun(@num2str, g, 'uniform', 0), ','));
        end

        function [G, name] = parseGroup(J)
            generatorNames = J.group.generatorNames;
            permutationGenerators = cellfun(@cell2mat, J.group.permutationGenerators, 'uniform', 0);
            relators = J.group.relators;
            for i = 1:length(relators)
                if isa(relators{i}, 'cell')
                    relators{i} = replab.fp.Letters.print(cell2mat(relators{i}), generatorNames);
                end
            end
            order = J.group.order;
            switch class(order)
              case 'double'
                assert(order <= 2^53, 'Write orders > 2^53 as strings');
                order = vpi(order);
              case 'char'
                order = vpi(order);
              otherwise
                error('Incorrect order type');
            end
            if isfield(J, 'name')
                name = J.name;
            else
                name = [];
            end
            P = replab.PermutationGroup(length(permutationGenerators{1}), permutationGenerators, 'order', order, 'generatorNames', generatorNames, 'relators', relators);
            G = replab.AbstractGroup(generatorNames, relators, 'permutationGroup', P);
        end

        function C = parseCharacterTable(J, group)
            if ~isfield(J, 'characterTable')
                C = [];
                return
            end
            classesData = J.characterTable.classes;
            classes = cell(1, length(classesData));
            for i = 1:length(classesData)
                cd = classesData{i};
                if isa(cd, 'char')
                    classes{i} = replab.ConjugacyClass.make(group, cd);
                else
                    classes{i} = replab.ConjugacyClass.make(group, group.niceMorphism.preimageElement(cell2mat(cd)));
                end
            end
            conjugacyClasses = replab.ConjugacyClasses(group, classes);
            characters = cellfun(@(m) m.', J.characterTable.characters, 'uniform', 0);
            characters = [characters{:}].';
            characters = replab.cyclotomic(characters);
            args = cell(1, 0);
            if isfield(J.characterTable, 'irreps')
                n = size(characters, 1);
                irreps = cell(1, n);
                id = J.characterTable.irreps;
                for i = 1:n
                    images = id{i};
                    for j = 1:length(images)
                        img = images{j};
                        img = cellfun(@(m) m.', img, 'uniform', 0);
                        img = [img{:}].';
                        images{j} = replab.cyclotomic(img);
                    end
                    irreps{i} = group.repByImages('C', size(images{1}, 1), 'images', images);
                end
                args = horzcat(args, {'irreps', irreps});
            end
            if isfield(J.characterTable, 'irrepNames')
                args = horzcat(args, {'irrepNames', J.characterTable.irrepNames});
            end
            if isfield(J.characterTable, 'classNames')
                args = horzcat(args, {'classNames', J.characterTable.classNames});
            end
            C = replab.ComplexCharacterTable(group, 'C', conjugacyClasses, characters, args{:});
        end

    end

    methods (Static) % Entries for common finite groups

        function A = trivial
        % Constructs the atlas entry corresponding to the trivial group
            name = 'Trivial group';
            prmGroup = replab.S(1); % this is a legit permutation representation
            generators = cell(1, 0);
            relators = cell(1, 0);
            % Presentation is empty
            ag = replab.AbstractGroup(generators, relators, 'permutationGroup', prmGroup);
            classes = ag.conjugacyClasses;
            characters = replab.cyclotomic.eye(1);
            classNames = {'id'};
            irrepNames = {'id'};
            irreps = {ag.trivialRep('C', 1)};
<<<<<<< HEAD
            ct = replab.ComplexCharacterTable(ag, 'C', classes, characters, 'irreps', irreps, 'classNames', classNames, 'irrepNames', irrepNames);
            A = replab.AtlasEntry(ag, ct);
=======
            ct = replab.CharacterTable(ag, classes, characters, 'irreps', irreps, 'classNames', classNames, 'irrepNames', irrepNames);
            A = replab.AtlasEntry(name, ag, ct);
>>>>>>> c4d268bd
        end

        function A = dihedral(n)
        % Constructs the atlas entry corresponding to the dihedral group of order 2*n
            assert(n > 2);
            name = sprintf('Dihedral group of order %d', 2*n);
            % Permutation realization
            X = [n:-1:1];
            A = [2:n 1];
            prmGroup = replab.PermutationGroup.of(X, A);
            % Presentation from the groupprops wiki
            % < x, a | a^n = x^2 = 1, x a x^-1 = a^-1 >
            relators = {['a^' num2str(n)] 'x^2' 'x a x^-1 a'};
            ag = replab.AbstractGroup({'x', 'a'}, relators, 'permutationGroup', prmGroup);
            ct = replab.ct.DihedralCharacterTable(n);
            assert(ct.group == ag.permutationGroup);
            A = replab.AtlasEntry(name, ag, ct.imap(ag.niceMorphism.inverse));
        end

        function A = cyclic(n)
        % Constructs the cyclic group of order n
            assert(n >= 2);
            name = sprintf('Cyclic group C(%d) of order %d', n, n);
            % Permutation realization
            X = [2:n 1];
            prmGroup = replab.PermutationGroup.of(X);
            % standard presentation
            % < x | x^n = 1 >
            ag = replab.AbstractGroup({'x'}, {['x^' num2str(n)]}, 'permutationGroup', prmGroup);
            ct = replab.ct.CyclicCharacterTable(n);
            assert(ct.group == ag.permutationGroup);
            A = replab.AtlasEntry(name, ag, ct.imap(ag.niceMorphism.inverse));
        end

        function A = kleinFourGroup
        % Constructs the atlas entry corresponding to the klein four-group
            name = sprintf('Klein four-group of order %d', 4);
            % Permutation realization
            X = [2,1,4,3];
            A = [3,4,1,2];
            prmGroup = replab.PermutationGroup.of(X, A);
            % Presentation from the groupprops wiki
            % < x, a | a^2 = x^2 = 1, x a x^-1 = a^-1 >
            relators = {'a^2' 'x^2' 'x a x^-1 a'};
            ag = replab.AbstractGroup({'x' 'a'}, relators, 'permutationGroup', prmGroup);
            classes = replab.ConjugacyClasses(ag, cellfun(@(g) ag.conjugacyClass(g), {'1' 'x' 'a' 'x a'}, 'uniform', 0));
            chars = replab.cyclotomic([1 1 1 1; 1 1 -1 -1; 1 -1 1 -1; 1 -1 -1 1]);
            classNames = {'1' 'x' 'a' 'xa'};
            irrepNames = {'trivial' 'ker x' 'ker a' 'ker xa'};
            irreps = {ag.repByImages('C', 1, 'images', {replab.cyclotomic(1) replab.cyclotomic(1)}) ...
                      ag.repByImages('C', 1, 'images', {replab.cyclotomic(1) replab.cyclotomic(-1)}) ...
                      ag.repByImages('C', 1, 'images', {replab.cyclotomic(-1) replab.cyclotomic(1)}) ...
                      ag.repByImages('C', 1, 'images', {replab.cyclotomic(-1) replab.cyclotomic(-1)})};
<<<<<<< HEAD
            ct = replab.ComplexCharacterTable(ag, 'C', classes, chars, 'classNames', classNames, 'irrepNames', irrepNames, 'irreps', irreps);
            A = replab.AtlasEntry(ag, ct);
=======
            ct = replab.CharacterTable(ag, classes, chars, 'classNames', classNames, 'irrepNames', irrepNames, 'irreps', irreps);
            A = replab.AtlasEntry(name, ag, ct);
>>>>>>> c4d268bd
        end

        function A = symmetric(n)
        % Constructs the atlas entry corresponding to the symmetric group of degree n
            assert(n > 2);
            name = sprintf('Symmetric group S(%d) of degree %d', n, n);
            % Permutation realization
            S = [2:n 1];
            T = [2 1 3:n];
            prmGroup = replab.PermutationGroup.of(S, T);
            % this is the presentation from page 2100 of
            % https://www.ams.org/journals/tran/2003-355-05/S0002-9947-03-03040-X/S0002-9947-03-03040-X.pdf
            relators = {['s^' num2str(n)], 't^2', ['(s*t)^' num2str(n-1)]};
            for j = 2:floor(n/2)
                relators{1,end+1} = sprintf('(t^-1 s^-%d t s^%d)^2', j, j);
            end
            ag = replab.AbstractGroup({'s' 't'}, relators, 'permutationGroup', prmGroup);
            ct = replab.sym.SymmetricGroupCharacterTable(n);
            A = replab.AtlasEntry(name, ag, ct.imap(ag.niceMorphism.inverse));
        end

        function A = alternating(n)
        % Constructs the alternating group of degree n
            assert(n >= 4);
            name = sprintf('Alternating group A(%d) of degree %d', n, n);
            isEven = mod(n, 2) == 0;
            % Permutation realization
            T = [2 3 1 4:n];
            if isEven
                S = [2 1 4:n 3];
            else
                S = [1 2 4:n 3];
            end
            prmGroup = replab.PermutationGroup.of(S, T);
            % this is the presentation from page 2100 of
            % https://www.ams.org/journals/tran/2003-355-05/S0002-9947-03-03040-X/S0002-9947-03-03040-X.pdf
            if isEven
                relators = {['s^' num2str(n-2)], 't^3', ['(s t)^' num2str(n-1)], '(t^-1 s^-1 t s)^2'};
            else
                relators = {['s^' num2str(n-2)], 't^3', ['(s t)^' num2str(n)]};
                for k = 1:floor((n-3)/2)
                    relators{1,end+1} = sprintf('(t s^-%d t s^%d)^2', k, k);
                end
            end
            ag = replab.AbstractGroup({'s' 't'}, relators, 'permutationGroup', prmGroup);
            A = replab.AtlasEntry(name, ag, []);
        end

    end

    methods (Static) % Generic construction

        function writeJSONforPermutationGroupUsingGAP(G, filename, irreps)
        % Returns the GAP script that outputs the JSON data corresponding to the given group
        %
        % Args:
        %   G (`.PermutationGroup`): Group to compute the information of
        %   filename (charstring): Path to JSON file to write
        %   irreps (logical): Whether to compute irreducible representations
        %
        % Returns:
        %   charstring: GAP System script that computes the relevant data and outputs it in JSON form
            tfile = tempname();
            fid = fopen(tfile, 'wt');
            fprintf(fid, replab.AtlasEntry.getGAPScript(G, irreps));
            fclose(fid);
            [status, result] = system([replab.globals.gapBinaryPath ' -q <' tfile]);
            fid = fopen(filename, 'wt');
            fwrite(fid, result);
            fclose(fid);
        end

        function S = getGAPScript(G, irreps)
        % Returns the GAP script that outputs the JSON data corresponding to the given group
        %
        % Args:
        %   G (`.PermutationGroup`): Group to compute the information of
        %   irreps (logical): Whether to compute irreducible representations
        %
        % Returns:
        %   charstring: GAP System script that computes the relevant data and outputs it in JSON form
            if irreps
                scriptName = 'AtlasEntry_irreps.g';
            else
                scriptName = 'AtlasEntry_noirreps.g';
            end
            firstLine = sprintf('G := Group(%s);;', strjoin(cellfun(@(g) replab.AtlasEntry.permToGap(g), G.generators, 'uniform', 0), ', '));
            rest = fileread(fullfile(replab.globals.replabPath, 'src', '+replab', scriptName));
            S = [firstLine char(10) rest];
        end

        function A = forPermutationGroupUsingGAP(G, irreps)
        % Runs GAP System to compute the character table/representation information about a permutation group
        %
        % Args:
        %   G (`.PermutationGroup`): Group to compute the information of
        %   irreps (logical): Whether to compute irreducible representations
        %
        % Returns:
        %   `.AtlasEntry`: The completed atlas for the given group
            tfile = tempname();
            fid = fopen(tfile, 'wt');
            fprintf(fid, replab.AtlasEntry.getGAPScript(G, irreps));
            fclose(fid);
            [status, result] = system([replab.globals.gapBinaryPath ' -q <' tfile]);
            delete(tfile);
            A = replab.AtlasEntry.parse(result);
        end

        function A = parse(s)
        % Parses a JSON string corresponding to an AtlasEntry
        %
        % Args:
        %   s (charstring): JSON string
        %
        % Returns:
        %   `.AtlasEntry`: The parsed entry
            J = replab.util.parseJSON(s);
            [G, name] = replab.AtlasEntry.parseGroup(J);
            C = replab.AtlasEntry.parseCharacterTable(J, G);
            A = replab.AtlasEntry(name, G, C);
        end

    end

end<|MERGE_RESOLUTION|>--- conflicted
+++ resolved
@@ -149,13 +149,8 @@
             classNames = {'id'};
             irrepNames = {'id'};
             irreps = {ag.trivialRep('C', 1)};
-<<<<<<< HEAD
             ct = replab.ComplexCharacterTable(ag, 'C', classes, characters, 'irreps', irreps, 'classNames', classNames, 'irrepNames', irrepNames);
-            A = replab.AtlasEntry(ag, ct);
-=======
-            ct = replab.CharacterTable(ag, classes, characters, 'irreps', irreps, 'classNames', classNames, 'irrepNames', irrepNames);
             A = replab.AtlasEntry(name, ag, ct);
->>>>>>> c4d268bd
         end
 
         function A = dihedral(n)
@@ -209,13 +204,8 @@
                       ag.repByImages('C', 1, 'images', {replab.cyclotomic(1) replab.cyclotomic(-1)}) ...
                       ag.repByImages('C', 1, 'images', {replab.cyclotomic(-1) replab.cyclotomic(1)}) ...
                       ag.repByImages('C', 1, 'images', {replab.cyclotomic(-1) replab.cyclotomic(-1)})};
-<<<<<<< HEAD
             ct = replab.ComplexCharacterTable(ag, 'C', classes, chars, 'classNames', classNames, 'irrepNames', irrepNames, 'irreps', irreps);
-            A = replab.AtlasEntry(ag, ct);
-=======
-            ct = replab.CharacterTable(ag, classes, chars, 'classNames', classNames, 'irrepNames', irrepNames, 'irreps', irreps);
             A = replab.AtlasEntry(name, ag, ct);
->>>>>>> c4d268bd
         end
 
         function A = symmetric(n)
