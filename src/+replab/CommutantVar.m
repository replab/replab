classdef CommutantVar < replab.Str
<<<<<<< HEAD
% CommutantVar is a class of sdpvar matrices satisfying symmetry constraints. 
%
% The matrices produced are always invariant under transposition.
=======
% Sdpvar matrices subject to symmetry constraints.
>>>>>>> 13be9915
% 
% A general matrix invariant under a permutation group can be constructed 
% with the method `fromPermutations`. `fromIndexMatrix` allows for the 
% construction of a symmetry-invariant matrix with additional structure. 
% Symmetry constraints can also be imposed on existing sdpvar object with 
% the `fromSdpMatrix` constructor. If the provided SDP matrix is already 
% known to be invariant under the group, then `fromSymSdpMatrix` can be 
% used to only add the induced block structure onto this matrix.
% 
% The class implements basic algebra for invariant matrices, such as
% addition, trace, comparison, etc. These operations take precedence over
% matlab's when combining a `CommutantVar` object with a matlab builtin
% type, such as a double matrix. Due to a bug in octave, correct precedence
% cannot be guaranteed when combining a `CommutantVar` object with another
% class object on the left, such as a sdpvar. Doing so typically results in
% an error. This can be avoided in two ways:
%  1. Always put the `CommutantVar` on the left of other class objects
%     (e.g. write M >= N instead of N <= M if M is a `CommutantVar` and N a
%     sdpvar object)
%  2. Embed the sdpvar object into a `CommutantVar` object with trivial
%     symmetry: both M >= N2 and N2 >= M are possible after defining
%     N2 = replab.CommutantVar.fromSdpMatrix(N, {[]})
%
% Warning: this object inherits from a handle object, therefore it is also
% a handle object. To copy this object and obtain two identical but
% independent objects, use the `copy` method.
%
% See also replab.CommutantVar.fromPermutations,
%          replab.CommutantVar.fromIndexMatrix,
%          replab.CommutantVar.fromSdpMatrix,
%          replab.CommutantVar.fromSymSdpMatrix

% For correct class precedence use this declaration (currently not possible
% on octave due to https://savannah.gnu.org/bugs/?56864):
% classdef (InferiorClasses = {?sdpvar,?gem,?sgem}) CommutantVar < replab.Str


    properties (SetAccess = protected)
        % The block structure : dimension1 x multiplicity
        U_; % Unitary operator block-diagonalizing the matrix
        nComponents; % Number of block components
        dimensions1; % Dimensions of all irreducible representations
        multiplicities; % Multipliticies of all irreducible representations
        types; % Type of all irreducible representations
        dim; % matrix dimension
        blocks; % The sdp blocks corresponding to each irreducible representation
        linearConstraints; % linear constraints imposed on the matrix
        fullBlockMatrix_; % The combinations, lazy evaluated
        matrixType; % full, symmetric of hermitian
        field; % real or complex
        sdpMatrix_; % The provided or constructed sdpMatrix
    end

    methods


% %%%%%%%%%%%%%%%%%%%%%%%%%%%%%%%%%%%%%%%%%%%%%%%%%%%%%%%%%%%%%%%%%%%%%%% %
%                          inherited classes
% %%%%%%%%%%%%%%%%%%%%%%%%%%%%%%%%%%%%%%%%%%%%%%%%%%%%%%%%%%%%%%%%%%%%%%% %

        function s = headerStr(self)
        % Header string representing the object
        %
        % Returns:
        %     s (charstring): description of the object
        %
        % See also:
        %     replab.CommutantVar.str
        
            s = sprintf('Commutant variable %dx%d (%d blocks, %d scalar variables)', self.dim, self.dim, length(self.blocks), self.nbVars());
        end

        function names = hiddenFields(self)
        % Overload of `+replab.Str.hiddenFields`
        %
        % See also:
        %     replab.Str.hiddenFields
        
            names = hiddenFields@replab.Str(self);
            names{1, end+1} = 'blocks';
            names{1, end+1} = 'nComponents';
            names{1, end+1} = 'linearConstraints';
            names{1, end+1} = 'fullBlockMatrix_';
            names{1, end+1} = 'U_';
            names{1, end+1} = 'sdpMatrix_';
        end

        function [names, values] = additionalFields(self)
        % Overload of `+replab.Str.additionalFields`
        %
        % See also:
        %     replab.Str.additionalFields

            [names, values] = additionalFields@replab.Str(self);

            names{1,end+1} = 'U';
            values{1,end+1} = self.U;

            names{1, end+1} = 'blocks';
            dims = zeros(1,length(self.blocks));
            for i = 1:length(self.blocks)
                dims(i) = size(self.blocks{i},1);
            end
            values{1, end+1} = dims;

            if ~isempty(self.linearConstraints)
                names{1, end+1} = 'linearConstraints';
                values{1, end+1} = self.linearConstraints;
            end
        end


% %%%%%%%%%%%%%%%%%%%%%%%%%%%%%%%%%%%%%%%%%%%%%%%%%%%%%%%%%%%%%%%%%%%%%%% %
%                               constructors
% %%%%%%%%%%%%%%%%%%%%%%%%%%%%%%%%%%%%%%%%%%%%%%%%%%%%%%%%%%%%%%%%%%%%%%% %

        function self = CommutantVar(generators, sdpMatrix, sdpMatrixIsSym, matrixType, field)
        % Class constructor, not to be used directly.
        %
        % Args:
        %     generators (permutation): a list of generators under which 
        %         the matrix is to remain unchanged
        %     sdpMatrix (sdpvar): the SDP matrix on which to impose 
        %         permutation invariance (should be empty if none)
        %     sdpMatrixIsSym (integer): (should be empty if no sdpMatrix 
        %         is provided)
        %         0: if the sdpMatrix is know expected to be invariant
        %             under the group action
        %         1: if the sdpMatrix is expected to be invariant under the
        %             group action but we wish to check it
        %         2: if the sdpMatrix is known to be invariant under the
        %             group action. In this case, no checks are made
        %     matrixType (charstring): one of the following:
        %         'full' : no particular structure
        %         'symmetric' : transpose-invariant matrix
        %         'hermitian' : hermitian matrix
        %     field (charstring): matrix elements are either 'real' or
        %         'complex'
        %
        % Results:
        %     self: `CommutantVar` object
        %
        % See also:
        %     replab.CommutantVar.fromPermutations,
        %     replab.CommutantVar.fromSdpMatrix,
        %     replab.CommutantVar.fromSymSdpMatrix
        
            try
                yalmip('version');
            catch
                error('Yalmip not found in the path');
            end
            
            % We keep track if some big rounding is done
            maxOuterEpsilonFound = 0; % Out of the block structure elements
            maxEpsilonFoundCH = 0; % If the internal complex/quaternionic structure is not exact
            maxEpsilonFoundField = 0; % If real numbers are not exactly real
            maxEpsilonFoundType = 0; % If symmetric/hermitian matrix structure is not exact
            epsilonWarning = 1e-10;

            % very special case needed to quickly construct a copy of an
            % object
            if isa(generators, 'replab.CommutantVar') && isempty(sdpMatrix) && isempty(sdpMatrixIsSym) && isempty(matrixType) && isempty(field)
                rhs = generators;
                % Override properties
%                 fns = properties(rhs);
%                 for i=1:length(fns)
%                     R.(fns{i}) = rhs.(fns{i});
%                 end
                % The above is not supported by octave, so we copy all elements
                % by hand...
                self.U_ = rhs.U_;
                self.nComponents = rhs.nComponents;
                self.dimensions1 = rhs.dimensions1;
                self.multiplicities = rhs.multiplicities;
                self.types = rhs.types;
                self.dim = rhs.dim;
                self.blocks = rhs.blocks;
                self.linearConstraints = rhs.linearConstraints;
                self.matrixType = rhs.matrixType;
                self.field = rhs.field;
                self.sdpMatrix_ = rhs.sdpMatrix_;
                return;
            end

            % Input checking
            assert(nargin <= 5, 'Not enough arguments.');
            
            assert(iscell(generators), 'Please specify generators in cell array.');
            n = size(generators{1}, 2);

            if isempty(sdpMatrix)
                assert(isempty(sdpMatrixIsSym), ['No sdpMatrix provided but sdpMatrixIsSym set to ', num2str(sdpMatrixIsSym)]);
            else
                assert(isequal(size(sdpMatrix), [n n]), 'Wrong matrix or group dimension.');
                assert(isequal(sdpMatrixIsSym, 0) || isequal(sdpMatrixIsSym, 1) || isequal(sdpMatrixIsSym, 2), 'sdpMatrixIsSym can only take value 0,1,2.');
            end
            
            assert(isequal(matrixType, 'full') || isequal(matrixType, 'symmetric') || isequal(matrixType, 'hermitian'), 'The matrix type must be ''full'', ''symmetric'' or ''hermitian''.');
            assert(isequal(field, 'real') || isequal(field, 'complex'), 'The field must be ''real'' or ''complex''.');
            if isequal(matrixType, 'hermitian') && isequal(field, 'real')
                matrixType = 'symmetric';
            end
            self.matrixType = matrixType;
            self.field = field;
            
            % Representation decomposition
            group = replab.signed.Permutations(n).subgroup(generators);
            irrDecomp = group.definingRep.decomposition;
            U = zeros(n, 0);
            dimensions1 = zeros(1,irrDecomp.nComponents);
            multiplicities = zeros(1,irrDecomp.nComponents);
            types = '';
            for i = 1:irrDecomp.nComponents
                component = irrDecomp.component(i);
                dimensions1(i) = component.irrepDimension;
                multiplicities(i) = component.multiplicity;
                types(i) = component.irrep(1).irrepInfo.divisionAlgebra;
                for j = 1:component.multiplicity
                    copy = component.irrep(j);
                    U = [U copy.U'];
                end
            end
            
            % We set most class attributes
            self.U_ = U;
            self.nComponents = length(dimensions1);
            self.dimensions1 = dimensions1;
            self.multiplicities = multiplicities;
            self.types = types;
            self.dim = sum(self.multiplicities.*self.dimensions1);

            % sanity checks
            assert(self.nComponents == length(self.multiplicities), [num2str(self.nComponents), ' components but ', num2str(length(self.multiplicities)), ' multiplicities']);
            assert(self.nComponents == length(self.types), [num2str(self.nComponents), ' components but ', num2str(length(self.types)), ' types']);
            assert(self.dim == size(self.U_,1), ['dimension is ', num2str(self.dim), ' but U is of size ', num2str(size(self.U_,1)), 'x', num2str(size(self.U_,2))]);
            assert(self.dim == size(self.U_,2), ['dimension is ', num2str(self.dim), ' but U is of size ', num2str(size(self.U_,1)), 'x', num2str(size(self.U_,2))]);

            % Constructing the SDP blocks now
            if isempty(sdpMatrix) || (sdpMatrixIsSym == 0)
                % We construct the SDP blocks from scratch
                self.blocks = cell(1,self.nComponents);
                for i = 1:self.nComponents
                    switch self.types(i)
                        case 'R'
                            if isequal(matrixType, 'full') && isequal(field, 'real')
                                self.blocks{i} = sdpvar(self.multiplicities(i), self.multiplicities(i), 'full', 'real');
                            elseif isequal(matrixType, 'symmetric') && isequal(field, 'real')
                                self.blocks{i} = sdpvar(self.multiplicities(i), self.multiplicities(i), 'symmetric', 'real');
                            elseif isequal(matrixType, 'full') && isequal(field, 'complex')
                                self.blocks{i} = sdpvar(self.multiplicities(i), self.multiplicities(i), 'full', 'complex');
                            elseif isequal(matrixType, 'symmetric') && isequal(field, 'complex')
                                self.blocks{i} = sdpvar(self.multiplicities(i), self.multiplicities(i), 'symmetric', 'complex');
                            elseif isequal(matrixType, 'hermitian') && isequal(field, 'complex')
                                self.blocks{i} = sdpvar(self.multiplicities(i), self.multiplicities(i), 'hermitian', 'complex');
                            end
                            
                        case 'C'
                            basis1 = [1  0   % from replab.domain.ComplexTypeMatrices.toMatrix(1,0);
                                      0  1];
                            basis2 = [0 -1   % from replab.domain.ComplexTypeMatrices.toMatrix(0,1);
                                      1  0];
                            
                            if isequal(matrixType, 'full') && isequal(field, 'real')
                                vars1 = sdpvar(self.multiplicities(i), self.multiplicities(i), 'full', 'real');
                                vars2 = sdpvar(self.multiplicities(i), self.multiplicities(i), 'full', 'real');
                            elseif isequal(matrixType, 'symmetric') && isequal(field, 'real')
                                vars1 = sdpvar(self.multiplicities(i), self.multiplicities(i), 'symmetric', 'real');
                                vars2 = sdpvar(self.multiplicities(i), self.multiplicities(i), 'hermitian', 'real');
                                vars2 = imag(vars2); % this part should be antisymmetric
                            elseif isequal(matrixType, 'full') && isequal(field, 'complex')
                                vars1 = sdpvar(self.multiplicities(i), self.multiplicities(i), 'full', 'complex');
                                vars2 = sdpvar(self.multiplicities(i), self.multiplicities(i), 'full', 'complex');
                            elseif isequal(matrixType, 'symmetric') && isequal(field, 'complex')
                                vars1 = sdpvar(self.multiplicities(i), self.multiplicities(i), 'symmetric', 'complex');
                                vars2R = sdpvar(self.multiplicities(i), self.multiplicities(i), 'hermitian', 'complex');
                                vars2I = sdpvar(self.multiplicities(i), self.multiplicities(i), 'hermitian', 'complex');
                                vars2 = imag(vars2R) + 1i*imag(vars2I); % this part should be fully antisymmetric
                            elseif isequal(matrixType, 'hermitian') && isequal(field, 'complex')
                                vars1 = sdpvar(self.multiplicities(i), self.multiplicities(i), 'hermitian', 'complex');
                                vars2 = sdpvar(self.multiplicities(i), self.multiplicities(i), 'hermitian', 'complex');
                                vars2 = 1i*vars2; % Real part should be antisymmetric, and imaginary part symmetric
                            end
                            
                            self.blocks{i} = kron(vars1, basis1) + kron(vars2, basis2);
                            
                        case 'H'
                            basis1 = [1  0  0  0   % from replab.domain.QuaternionTypeMatrices.toMatrix(1,0,0,0);
                                      0  1  0  0
                                      0  0  1  0
                                      0  0  0  1];
                            basis2 = [0 -1  0  0   % from replab.domain.QuaternionTypeMatrices.toMatrix(0,1,0,0);
                                      1  0  0  0
                                      0  0  0 -1
                                      0  0  1  0];
                            basis3 = [0  0 -1  0   % from replab.domain.QuaternionTypeMatrices.toMatrix(0,0,1,0);
                                      0  0  0  1
                                      1  0  0  0
                                      0 -1  0  0];
                            basis4 = [0  0  0 -1   % from replab.domain.QuaternionTypeMatrices.toMatrix(0,0,0,1);
                                      0  0 -1  0
                                      0  1  0  0
                                      1  0  0  0];
                            
                            if isequal(matrixType, 'full') && isequal(field, 'real')
                                vars1 = sdpvar(self.multiplicities(i), self.multiplicities(i), 'full', 'real');
                                vars2 = sdpvar(self.multiplicities(i), self.multiplicities(i), 'full', 'real');
                                vars3 = sdpvar(self.multiplicities(i), self.multiplicities(i), 'full', 'real');
                                vars4 = sdpvar(self.multiplicities(i), self.multiplicities(i), 'full', 'real');
                            elseif isequal(matrixType, 'symmetric') && isequal(field, 'real')
                                vars1 = sdpvar(self.multiplicities(i), self.multiplicities(i), 'symmetric', 'real');
                                vars2 = sdpvar(self.multiplicities(i), self.multiplicities(i), 'hermitian', 'real');
                                vars2 = imag(vars2); % this part should be antisymmetric
                                vars3 = sdpvar(self.multiplicities(i), self.multiplicities(i), 'hermitian', 'real');
                                vars3 = imag(vars3); % this part should be antisymmetric
                                vars4 = sdpvar(self.multiplicities(i), self.multiplicities(i), 'hermitian', 'real');
                                vars4 = imag(vars4); % this part should be antisymmetric
                            elseif isequal(matrixType, 'full') && isequal(field, 'complex')
                                vars1 = sdpvar(self.multiplicities(i), self.multiplicities(i), 'full', 'complex');
                                vars2 = sdpvar(self.multiplicities(i), self.multiplicities(i), 'full', 'complex');
                                vars3 = sdpvar(self.multiplicities(i), self.multiplicities(i), 'full', 'complex');
                                vars4 = sdpvar(self.multiplicities(i), self.multiplicities(i), 'full', 'complex');
                            elseif isequal(matrixType, 'symmetric') && isequal(field, 'complex')
                                vars1 = sdpvar(self.multiplicities(i), self.multiplicities(i), 'symmetric', 'real');
                                vars2R = sdpvar(self.multiplicities(i), self.multiplicities(i), 'hermitian', 'real');
                                vars2I = sdpvar(self.multiplicities(i), self.multiplicities(i), 'hermitian', 'real');
                                vars2 = imag(vars2R) + 1i*imag(vars2I); % this part should be fully antisymmetric
                                vars3R = sdpvar(self.multiplicities(i), self.multiplicities(i), 'hermitian', 'real');
                                vars3I = sdpvar(self.multiplicities(i), self.multiplicities(i), 'hermitian', 'real');
                                vars3 = imag(vars3R) + 1i*imag(vars3I); % this part should be fully antisymmetric
                                vars4R = sdpvar(self.multiplicities(i), self.multiplicities(i), 'hermitian', 'real');
                                vars4I = sdpvar(self.multiplicities(i), self.multiplicities(i), 'hermitian', 'real');
                                vars4 = imag(vars4R) + 1i*imag(vars4I); % this part should be fully antisymmetric
                            elseif isequal(matrixType, 'hermitian') && isequal(field, 'complex')
                                vars1 = sdpvar(self.multiplicities(i), self.multiplicities(i), 'symmetric', 'real');
                                vars2 = sdpvar(self.multiplicities(i), self.multiplicities(i), 'hermitian', 'real');
                                vars2 = 1i*vars2; % Real part should be antisymmetric, and imaginary part symmetric
                                vars3 = sdpvar(self.multiplicities(i), self.multiplicities(i), 'hermitian', 'real');
                                vars3 = 1i*vars3; % Real part should be antisymmetric, and imaginary part symmetric
                                vars4 = sdpvar(self.multiplicities(i), self.multiplicities(i), 'hermitian', 'real');
                                vars4 = 1i*vars4; % Real part should be antisymmetric, and imaginary part symmetric
                            end
                            
                            self.blocks{i} = kron(vars1, basis1) + kron(vars2, basis2) + kron(vars3, basis3) + kron(vars4, basis4);

                        otherwise
                            error('Unknown type');
                    end
                end
                
                % We keep in memory the constraint imposed by the SDP matrix
                % Possible improvement: if a SDP matrix was provided,
                %       eliminate linear constraints cleanly by applying 
                %       the generators to the SDP matrix.
                if isempty(sdpMatrix)
                    self.sdpMatrix_ = [];
                    self.linearConstraints = [];
                else
                    assert(isnumeric(sdpMatrix) || isa(sdpMatrix, 'sdpvar'), ['Wrong type for sdpMatrix: ', class(sdpMatrix), '.']);
                    self.sdpMatrix_ = sdpMatrix;
                    self.linearConstraints = (self.U_*self.fullBlockMatrix*self.U_' == sdpMatrix);
                end
            else
                % We construct the SDP blocks from the provided SDP matrix
                % off-block-diagonal terms should be zero but will be
                % checked
                
                assert(isnumeric(sdpMatrix) || isa(sdpMatrix, 'sdpvar'), ['Wrong type for sdpMatrix: ', class(sdpMatrix), '.']);
                
                % We compute each block from the provided SDP matrix
                co = 0;
                for i = 1:self.nComponents
                    d = self.dimensions1(i);
                    m = self.multiplicities(i);
                    dimBlock = m*d;
                    self.blocks{i} = self.U_(:, co + (1:dimBlock))' * sdpMatrix * self.U_(:, co + (1:dimBlock));
                    
                    % We also compute the structure when the field
                    % representation dimension is associated with the
                    % multiplicity
                    switch self.types(i)
                        case 'R'
                            mp = m;
                            dp = d;
                        case 'C'
                            mp = m*2;
                            dp = d/2;
                        case 'H'
                            mp = m*4;
                            dp = d/4;
                    end

                    % Five sanity checks (plus reducing the block size if possible):
                    % 1. block-diagonal form
                    if (sdpMatrixIsSym == 1)
                        shouldBeZero = (self.U_(:,co+(1:dimBlock))' * sdpMatrix) * self.U_(:,co+dimBlock+1:end);
                        indices = [0 getvariables(shouldBeZero)];
                        for ind = indices
                            maxOuterEpsilonFound = max([maxOuterEpsilonFound, max(max(abs(getbasematrix(shouldBeZero,ind))))]);
                        end
                    end
                    
                    % 2. Fine-grained form of blocks in presence of large
                    % dimensions
                    if (dp > 1)
                        tmp = reshape(permute(reshape(self.blocks{i}, [dp mp dp mp]), [2 1 4 3]), dp*mp*[1 1]);
                        
                        if (sdpMatrixIsSym == 1)
                            for j = 1:dp-1
                                for k = j:dp
                                    if j == k
                                        shouldBeZero = tmp((j-1)*mp + (1:mp), (k-1)*mp + (1:mp)) - tmp(1:mp,1:mp);
                                    else
                                        shouldBeZero = tmp((j-1)*mp + (1:mp), (k-1)*mp + (1:mp));
                                    end
                                    indices = [0 getvariables(shouldBeZero)];
                                    for ind = indices
                                        maxOuterEpsilonFound = max([maxOuterEpsilonFound, max(max(abs(getbasematrix(shouldBeZero,ind))))]);
                                    end
                                end
                            end
                        end
                        
                        % Enforce the structure
                        self.blocks{i} = tmp(1:mp, 1:mp);
                    end
                    
                    % 3. Check the block structure for complex and
                    % quaternionic representations
                    if (sdpMatrixIsSym == 1) && ~isequal(self.types(i), 'R')
                        if isequal(self.types(i), 'C')
                            checkbases = {[1 0; 0 -1], [0 1; 1 0]};
                        elseif isequal(self.types(i), 'H')
                            checkbases = {[1 0 0 0; 0 -1 0 0; 0 0 0 0], [1 0 0 0; 0 0 0 0; 0 0 -1 0; 0 0 0 0], [1 0 0 0; 0 0 0 0; 0 0 0 0; 0 0 0 -1], ...
                                [0 1 0 0; 1 0 0 0; 0 0 0 0; 0 0 0 0], [0 1 0 0; 0 0 0 0; 0 0 0 -1; 0 0 0 0], [0 1 0 0; 0 0 0 0; 0 0 0 0; 0 0 1 0], ...
                                [0 0 1 0; 0 0 0 1; 0 0 0 0; 0 0 0 0], [0 0 1 0; 0 0 0 0; 1 0 0 0; 0 0 0 0], [0 0 1 0; 0 0 0 0; 0 0 0 0; 0 -1 0 0], ...
                                [0 0 0 1; 0 0 -1 0; 0 0 0 0; 0 0 0 0], [0 0 0 1; 0 0 0 0; 0 1 0 0; 0 0 0 0], [0 0 0 1; 0 0 0 0; 0 0 0 0; 1 0 0 0]};
                        end
                        for j = 1:length(checkbases)
                            % We just need to check the first element
                            shouldBeZero = sum(sum( checkbases{j}.*self.blocks{i}(1:size(checkbases{j},1), 1:size(checkbases{j},2)) ));
                            indices = [0 getvariables(shouldBeZero)];
                            for ind = indices
                                maxEpsilonFoundCH = max([maxEpsilonFoundCH, max(max(abs(getbasematrix(shouldBeZero,ind))))]);
                            end
                        end
                    end
                
                    % 4. Check for complexity
                    if (sdpMatrixIsSym == 1) && isequal(field, 'real')
                        shouldBeZero = imag(self.blocks{i});
                        indices = [0 getvariables(shouldBeZero)];
                        tmp = 0;
                        for ind = indices
                            tmp = max([tmp, max(max(abs(getbasematrix(shouldBeZero,ind))))]);
                        end
                        maxEpsilonFoundType = max([maxEpsilonFoundType, tmp]);
                        if tmp > 0
                            self.blocks{i} = real(self.blocks{i});
                        end
                    end
                    
                    % 5. Check symmetry or hermiticity
                    if (sdpMatrixIsSym == 1) && ~isequal(matrixType, 'full')
                        if isequal(matrixType, 'symmetric')
                            shouldBeZero = self.blocks{i} - self.blocks{i}.';
                        elseif isequal(matrixType, 'hermitian')
                            shouldBeZero = self.blocks{i} - self.blocks{i}';
                        end
                        indices = [0 getvariables(shouldBeZero)];
                        tmp = 0;
                        for ind = indices
                            tmp = max([tmp, max(max(abs(getbasematrix(shouldBeZero,ind))))]);
                        end
                        maxEpsilonFoundType = max([maxEpsilonFoundType, tmp]);
                        if tmp > 0
                            if isequal(matrixType, 'symmetric')
                                self.blocks{i} = (self.blocks{i} + self.blocks{i}.')/2;
                            elseif isequal(matrixType, 'hermitian')
                                self.blocks{i} = (self.blocks{i} + self.blocks{i}')/2;
                            end
                        end
                        if isequal(matrixType, 'symmetric')
                            assert(issymmetric(self.blocks{i}) == 1);
                        elseif isequal(matrixType, 'hermitian')
                            assert(ishermitian(self.blocks{i}) == 1);
                        end
                    end
                    
                    co = co + dimBlock;
                end
                assert(co == size(sdpMatrix,1))
                
                if maxOuterEpsilonFound > epsilonWarning
                    warning(['The provided SDP matrix does not approximately block-diagonalizes: max delta = ', num2str(maxOuterEpsilonFound), char(10), ...
                        'Off-block-diagonal elements have been replaced by zeros.', char(10), ...
                        'It might be better to use replab.CommutantVar.fromSdpMatrix.']);
                end
                if maxEpsilonFoundCH > epsilonWarning
                    warning(['The provided SDP matrix does not block-diagonalizes into blocks of the expected real/complex/quaternionic structure: max delta = ', num2str(maxEpsilonFoundCH), char(10), ...
                        'The structure has not been enforced.', char(10), ...
                        'It might be better to use replab.CommutantVar.fromSdpMatrix.']);
                end
                if maxEpsilonFoundField > epsilonWarning
                    warning(['The provided SDP matrix does not block-diagonalizes into real blocks: max delta = ', num2str(maxEpsilonFoundField), char(10), ...
                        'Imaginary part has been set to zero.', char(10), ...
                        'It might be better to use replab.CommutantVar.fromSdpMatrix.']);
                end
                if maxEpsilonFoundType > epsilonWarning
                    warning(['The provided SDP matrix does not block-diagonalizes into symmetric/hermitian form: max delta = ', num2str(maxEpsilonFoundType), char(10), ...
                        'Blocks have been symmetrized.', char(10), ...
                        'It might be better to use replab.CommutantVar.fromSdpMatrix.']);
                end
                
                self.sdpMatrix_ = sdpMatrix;
                self.linearConstraints = [];
            end
        end

        function R = copy(rhs)
<<<<<<< HEAD
        % Creates an identical but independent copy of rhs
        %
        % Thus, modifying the copy does not modify the original object. 
        % This is useful internally.
=======
        % Creates an identical but independent copy of rhs. Modifying the 
        % copy does not modify the original object. This is useful
        % internally.
>>>>>>> 13be9915
        %
        % Arg:
        %     rhs (`CommutantVar`): object to be copied
        %
        % Result:
        %     R: `CommutantVar` object

            % Create a new simple object
            R = replab.CommutantVar(rhs, [], [], [], []);
        end

    end

    methods (Static) % Factory methods

        function R = fromPermutations(generators, matrixType, field)
<<<<<<< HEAD
        % Creates a CommutantVar invariant under joint row/col permutation
        %
        % This corresponds to a sdpvar matrix that is invariant% under joint permutations of its lines
        % and columns by the provided generators.
=======
        % A matrix invariant under joint permutations of lines and columns.
        %
        % Creates a `CommutantVar` matrix that is invariant under joint
        % permutations of its lines and columns by the provided generators.
>>>>>>> 13be9915
        %
        % Args:
        %     generators (permutation): list of generators under which the 
        %         matrix is to remain unchanged
        %     matrixType (charstring): one of the following:
        %         'full' : no particular structure
        %         'symmetric' : transpose-invariant matrix
        %         'hermitian' : hermitian matrix
        %     field (charstring): matrix elements are either 'real' or 
        %         'complex'
        %
        % Results:
        %     R: `CommutantVar` object
        %
        % Example:
        %     >>> matrix = replab.CommutantVar.fromPermutations({[3 1 2]}, 'symmetric', 'real');
        %
        % See also:
        %     replab.CommutantVar.fromIndexMatrix
        %     replab.CommutantVar.fromSdpMatrix
        %     replab.CommutantVar.fromSymSdpMatrix
        
            R = replab.CommutantVar(generators, [], [], matrixType, field);
        end

        function R = fromIndexMatrix(indexMatrix, generators, matrixType, field)
<<<<<<< HEAD
        % Creates an SDP matrix with additional structure. 
        %
        % The produced sdpvar matrix:
=======
        % An invariant matrix with additional constraints.
        %
        % Creates a `CommutantVar` matrix with additional structure. The 
        % produced sdpvar matrix:
>>>>>>> 13be9915
        %  - is invariant under the permutation group
        %  - satisfies the structure imposed by the index matrix: two
        %    matrix elements with same index are equal to each other
        % 
        % This is obtained by first performing an exact Reynolds
        % simplification of the matrix of indices so that it is invariant
        % under the group.
        %
        % Args:
        %     indexMatrix (integer array): matrix with integer values 
        %         corresponding to the label of the variable at each 
        %         element. The actual index values are irrelevant.
        %     generators (permutation): a list of generators under which 
        %         the matrix remains unchanged
        %     matrixType (charstring): one of the following:
        %         'full' : no particular structure
        %         'symmetric' : transpose-invariant matrix
        %         'hermitian' : hermitian matrix
        %     field (charstring): matrix elements are either 'real' or 'complex'
        %
        % Results:
        %     R: `CommutantVar` object
        %
        % Example:
        %     >>> indexMatrix = [1 1 3 4; 1 5 6 30; 3 6 10 11; 4 30 11 15];
        %     >>> matrix = replab.CommutantVar.fromIndexMatrix(indexMatrix, {[4 1 2 3]}, 'symmetric', 'real');
        %
        % See also:
        %     replab.CommutantVar.fromPermutations
        %     replab.CommutantVar.fromSdpMatrix
        %     replab.CommutantVar.fromSymSdpMatrix

            % Basic tests
            assert(max(max(abs(indexMatrix - round(indexMatrix)))) == 0, 'The indexMatrix must be a matrix of integers.');
            d = size(indexMatrix, 1);
            for i = 1:length(generators)
                assert(length(generators{i}) == d, 'Generators and indexMatrix dimensions don''t match.');
            end
            assert(isequal(matrixType, 'full') || isequal(matrixType, 'symmetric') || isequal(matrixType, 'hermitian'), 'The matrix type must be ''full'', ''symmetric'' or ''hermitian''.');
            assert(isequal(field, 'real') || isequal(field, 'complex'), 'The field must be ''real'' or ''complex''.');
            if isequal(matrixType, 'hermitian') && isequal(field, 'real')
                matrixType = 'symmetric';
            end
            
            % First, we make the indexMatrix invariant under the group
            
            % We renumber all indices so they match default numbering
            [values, indices] = unique(indexMatrix(:), 'first');
            invPerm = sparse(values, 1, indices);
            indexMatrix = full(invPerm(indexMatrix));
            
            % We write the action of the generators on the matrix elements
            generators2 = cell(size(generators));
            M = reshape(1:d^2, [d d]);
            for i = 1:length(generators)
                generators2{i} = reshape(M(generators{i}, generators{i}), 1, d^2);
            end
            group = replab.Permutations(d^2).subgroup(generators2);

            % Identify the orbits
            orbits = group.orbits.blockIndex;
            
            % Make sure orbits are numbered in a similar way
            [values, indices] = unique(orbits(:), 'first');
            invPerm = sparse(values, 1, indices);
            orbits = full(invPerm(orbits));
            
            % Merge orbits with indices
            pairs = [reshape(indexMatrix, d^2, 1), orbits];

            if isequal(matrixType, 'symmetric')
                % Also impose that indexMatrix is symmetric
                pairs = [pairs; reshape(indexMatrix, d^2, 1) reshape(indexMatrix', d^2, 1)];
            end
            pairs = unique(sort(pairs, 2), 'rows');

            % We use a burning algorithm to identify all connected subsets
            %images = replab.Partition.connectedComponents(replab.graph.edge2adj(pairs)).blockIndex;
            subsets = replab.graph.burning(pairs);
            
            % We attribute the number to each element of each class
            images = zeros(max(unique(pairs)), 1);
            for i = 1:length(subsets)
                images(subsets{i}) = i;
            end
            
            % First we identify the index for each element
            % We substitute just one index per class of indices
            [values, indices] = unique(unique(indexMatrix(:)), 'first');
            invPerm = sparse(values, 1, indices);
            tmp = sparse(1:numel(indexMatrix), invPerm(reshape(indexMatrix,1,numel(indexMatrix))), true);
            %indexMatrix = reshape(tmp*images(values), d, d)
            
            % Now we can declare the desired number of variables and
            % attribute them
            if isequal(field, 'real')
                vars = sdpvar(length(subsets), 1);
            else
                % complex coefficients
                if isequal(matrixType, 'hermitian')
                    % find coefficients which must be real
                    imagesMatrix = reshape(tmp*images(values), d, d);
                    diagImages = unique(diag(imagesMatrix));
                    pairsH = [reshape(imagesMatrix, d^2, 1) reshape(imagesMatrix', d^2, 1)];
                    pairsH = unique(sort(pairsH, 2), 'rows');

                    subsetsH = replab.graph.burning(pairsH);
                    
                    % We distinguish between images which are real, and
                    % images which are conjugated to each other
                    subsetsR = {}; % real variables
                    subsetsC = {}; % mutually conjugated variables
                    for i = 1:length(subsetsH)
                        isReal = false;
                        for j = 1:length(diagImages)
                            if ismember(diagImages(j), subsetsH{i})
                                subsetsR{end+1} = subsetsH{i};
                                isReal = true;
                                break;
                            end
                        end
                        if ~isReal
                            % We try to find a 2-coloring of the graph
                            % corresponding to these indices. If it does
                            % not exist, then the variables must be real.
                            
                            % Fist we select the edges connecting vertices
                            % in this set
                            maskPairs = 0*pairsH;
                            for j = 1:length(subsetsH{i})
                                maskPairs = maskPairs + (pairsH == subsetsH{i}(j));
                            end
                            selPairs = pairsH(find(sum(maskPairs,2)),:);
                            
                            if sum(diff(selPairs,1,2) == 0) >= 1
                                % element must be equal to its conjugate,
                                % so it must be real
                                subsetsR{end+1} = subsetsH{i};
                            else
                                % We try to split the element with respect
                                % to conjugacy
                                [colorable, coloring] = replab.graph.graphIsBipartite(selPairs);
                                if colorable == 0
                                    subsetsR{end+1} = subsetsH{i};
                                else
                                    subsetsC{end+1} = coloring;
                                end
                            end
                        end
                    end
                    
                    % the real variables
                    nbRealVariables = length(subsetsR);
                    varsR = sdpvar(nbRealVariables,1);
                    
                    % placement of the real variables
                    indR1 = [subsetsR{:}];
                    indR2 = zeros(size(indR1));
                    co = 1;
                    for i = 1:nbRealVariables
                        indR2(co:co+length(subsetsR{i})-1) = i;
                        co = co + length(subsetsR{i});
                    end
                    
                    % the complex variables
                    nbComplexVariables = length(subsetsC);
                    varsC = sdpvar(nbComplexVariables,1,'full','complex');
                    varsC = reshape([varsC conj(varsC)].', 2*nbComplexVariables,1);
                    
                    % placement of the complex variables
                    indC1 = [subsetsC{:}];
                    indC2 = zeros(1,size(indC1,2));
                    co = 1;
                    for i = 1:nbComplexVariables
                        indC2(co+find(subsetsC{i}(2,:)==1)-1) = 2*(i-1)+1;
                        indC2(co+find(subsetsC{i}(2,:)==2)-1) = 2*(i-1)+2;
                        co = co + size(subsetsC{i},2);
                    end
                    
                    % All together
                    if nbComplexVariables == 0
                        ind1 = indR1;
                        ind2 = indR2;
                        field = 'real';
                        if isequal(matrixType, 'hermitian')
                            matrixType = 'symmetric';
                        end
                    else
                        ind1 = [indR1, indC1(1,:)];
                        ind2 = [indR2, indR2(end)+indC2];
                    end
                    
                    vars = sparse(ind1, ind2, 1)*[varsR; varsC];
                else
                    vars = sdpvar(length(subsets), 1, 'full', 'complex');
                end
            end
            sdpMatrix = reshape(tmp*vars(images(values)), d, d);
            
            R = replab.CommutantVar(generators, sdpMatrix, 1, matrixType, field);
        end

        function R = fromSdpMatrix(sdpMatrix, generators)
<<<<<<< HEAD
        % Imposes symmetry constraints onto an existing SDP matrix. 
        %
        % This creates a CommutantVar matrix which satisfies both:
=======
        % An sdpvar matrix with symmetry constraints
        %
        % Imposes symmetry constraints onto an existing SDP matrix. This
        % creates a `CommutantVar` matrix which satisfies both:
>>>>>>> 13be9915
        %     - the structure encoded into sdpMatrix
        %     - invariance under joint permutations of its lines and
        %       columns by the provided generators.
        % The type of matrix (full/symmetric/hermitian) as well as the
        % field (real/complex) is inferred from the provided matrix.
        %
        % Args:
        %     sdpMatrix (sdpvar): the SDP matrix on which to impose
        %         permutation invariance
        %     generators (permutation): a list of generators under which 
        %         the matrix is to remain unchanged
        %
        % Results:
        %     R: `CommutantVar` object
        %
        % Example:
        %     >>> sdpMatrix = sdpvar(3);
        %     >>> matrix = replab.CommutantVar.fromSdpMatrix(sdpMatrix, {[3 1 2]});
        %
        % See also:
        %     replab.CommutantVar.fromPermutations
        %     replab.CommutantVar.fromIndexMatrix
        %     replab.CommutantVar.fromSymSdpMatrix

            if issymmetric(sdpMatrix)
                matrixType = 'symmetric';
            elseif ishermitian(sdpMatrix)
                matrixType = 'hermitian';
            else
                matrixType = 'full';
            end
            
            if isreal(sdpMatrix)
                field = 'real';
            else
                field = 'complex';
            end
            
            R = replab.CommutantVar(generators, sdpMatrix, 0, matrixType, field);
        end

        function R = fromSymSdpMatrix(sdpMatrix, generators)
<<<<<<< HEAD
        % Blockdiags an existing SDP matrix which is already invariant under the group generators.
        %
        % The type of matrix (full/symmetric/hermitian) as well as the
        % field (real/complex) is inferred from the provided matrix.
=======
        % An invariant sdpvar matrix with symmetry constraints
        %
        % Block-diagonalizes an existing SDP matrix which is already
        % invariant under the group generators. The type of matrix
        % (full/symmetric/hermitian) as well as the field (real/complex) is
        % inferred from the provided matrix.
>>>>>>> 13be9915
        %
        % Args:
        %     sdpMatrix (sdpvar): the SDP matrix to block diagonlize
        %     generators (permutation): a list of generators under which
        %         the matrix remains unchanged
        %
        % Results:
        %     R: `CommutantVar` object
        %
        % Example:
        %     >>> x = sdpvar;
        %     >>> y = sdpvar;
        %     >>> sdpMatrix = [x y y; y x y; y y x];
        %     >>> matrix = replab.CommutantVar.fromSymSdpMatrix(sdpMatrix, {[3 1 2]});
        %
        % See also:
        %     replab.CommutantVar.fromPermutations
        %     replab.CommutantVar.fromIndexMatrix
        %     replab.CommutantVar.fromSdpMatrix

            if issymmetric(sdpMatrix)
                matrixType = 'symmetric';
            elseif ishermitian(sdpMatrix)
                matrixType = 'hermitian';
            else
                matrixType = 'full';
            end
            
            if isreal(sdpMatrix)
                field = 'real';
            else
                field = 'complex';
            end
            
            R = replab.CommutantVar(generators, sdpMatrix, 1, matrixType, field);
        end
        
    end


    methods

% %%%%%%%%%%%%%%%%%%%%%%%%%%%%%%%%%%%%%%%%%%%%%%%%%%%%%%%%%%%%%%%%%%%%%%% %
%                       access to class properties
% %%%%%%%%%%%%%%%%%%%%%%%%%%%%%%%%%%%%%%%%%%%%%%%%%%%%%%%%%%%%%%%%%%%%%%% %

        function s = str(self)
        % Nice string representation
        %
        % Results:
        %     s: string
        %
        % See also:
        %     replab.CommutantVar.headerStr
        
        % TODO: merge this function into the interaction with the Str class
        
            s = ['SDP matrix of size ', num2str(self.dim), 'x', num2str(self.dim), ' with ', num2str(self.nbVars), ' variables.'];
            s = [s, char(10)];
            s = [s, 'Block structure: '];
            for i = 1:self.nComponents
                switch self.types(i)
                    case 'R'
                        s = [s, num2str(self.dimensions1(i)), '*', num2str(self.multiplicities(i)), 'x', num2str(self.multiplicities(i)), ' + '];
                    case 'C'
                        s = [s, num2str(self.dimensions1(i)/2), '*', num2str(2*self.multiplicities(i)), 'x', num2str(2*self.multiplicities(i)), ' + '];
                    case 'H'
                        s = [s, num2str(self.dimensions1(i)/4), '*', num2str(4*self.multiplicities(i)), 'x', num2str(4*self.multiplicities(i)), ' + '];
                    otherwise
                        error('Unknown type');
                end
            end
            s = s(1:end-3);
        end

        function [s1, s2] = size(self, d)
        % Returns the matrix size
        %
        % Args:
        %     d (integer, optional): specific dimension
        %
        % Results:
        %     s1: The dimension array, or first dimension if s2 is also
        %         requested
        %     s2: The second dimension (optional)
        %
        % Example:
        %     >>> matrix = replab.CommutantVar.fromPermutations({[3 1 2]}, 'symmetric', 'real');
        %     >>> size(matrix);
        %
        % See also:
        %     size
        %     replab.CommutantVar.numel
        
            if (nargin >= 2) && (d ~= 1) && (d ~= 2)
                error('Wrong dimension in gem::size');
            end

            s1 = self.dim*[1 1];

            if nargin >= 2
                s1 = s1(d);
            elseif nargout == 2
                s2 = s1(2);
                s1 = s1(1);
            end
        end
        
        function nb = numel(self)
        % Returns the number of objects (i.e. 1). 
        %
        % To obtain the number of elements in the matrix, use prod(size(self)) instead.
        %
        % Results:
        %     nb: 1
        %
        % Example:
        %     >>> matrix = replab.CommutantVar.fromPermutations({[3 1 2]}, 'symmetric', 'real');
        %     >>> numel(matrix);
        %
        % See also:
        %     numel
        %     replab.CommutantVar.size
        
            nb = 1;
        end
        
        function bool = isreal(self)
        % Tells whether the matrix is real
        %
        % Results:
        %     bool: 1 iff the matrix is real
        %
        % Example:
        %     >>> matrix = replab.CommutantVar.fromPermutations({[3 1 2]}, 'symmetric', 'real');
        %     >>> isreal(matrix);
        %
        % See also:
        %     isreal
        %     replab.CommutantVar.issymmetric
        %     replab.CommutantVar.ishermitian
        
            bool = isequal(self.field, 'real');
        end

        function bool = issymmetric(self)
        % Tells whether the matrix is invariant under transposition
        %
        % Results:
        %     bool: 1 iff the matrix is invariant under transposition
        %
        % Example:
        %     >>> matrix = replab.CommutantVar.fromPermutations({[3 1 2]}, 'symmetric', 'real');
        %     >>> issymmetric(matrix);
        %
        % See also:
        %     issymmetric
        %     replab.CommutantVar.isreal
        %     replab.CommutantVar.ishermitian
        
            bool = isequal(self.matrixType, 'symmetric');
        end

        function bool = ishermitian(self)
        % Tells whether the matrix is invariant under complex transposition
        %
        % Results:
        %     bool: 1 iff the matrix is invariant under complex transposition
        %
        % Example:
        %     >>> matrix = replab.CommutantVar.fromPermutations({[3 1 2]}, 'hermitian', 'complex');
        %     >>> ishermitian(matrix);
        %
        % See also:
        %     ishermitian
        %     replab.CommutantVar.isreal
        %     replab.CommutantVar.issymmetric
        
            if isequal(self.field, 'real')
                bool = isequal(self.matrixType, 'symmetric') | isequal(self.matrixType, 'hermitian');
            else
                bool = isequal(self.matrixType, 'hermitian');
            end
        end

        function M = block(self, i)
        % Returns the desired block
        %
        % Args:
        %     i (integer): block component number
        % 
        % Results:
        %     M: sdpvar block
        %
        % Example:
        %     >>> matrix = replab.CommutantVar.fromPermutations({[3 1 2]}, 'symmetric', 'real');
        %     >>> matrix.block(2);
        %
        % See also:
        %     replab.CommutantVar.nComponents
        
            M = self.blocks{i};
        end

        function M = blockMask(self)
        % Returns a 0-1-filled matrix showing the block structure of the matrix in the irrep basis.
        %
        % Results:
        %     M: matrix
        %
        % Example:
        %     >>> matrix = replab.CommutantVar.fromPermutations({[2 3 1]}, 'symmetric', 'real');
        %     >>> matrix.blockMask;
        
            M = zeros(self.dim, self.dim);
            co = 0;
            for i = 1:self.nComponents
                d = self.dimensions1(i);
                switch self.types(i)
                    case 'R'
                    case 'C'
                        d = d/2;
                    case 'H'
                        d = d/4;
                    otherwise
                        error('Unknown type');
                end
                M(co+[1:d*size(self.blocks{i},1)], co+[1:d*size(self.blocks{i},1)]) = kron(ones(size(self.blocks{i})), eye(d));
                co = co + d*size(self.blocks{i},1);
            end
        end

        function M = fullBlockMatrix(self)
        % Returns the full matrix in its block-diagonal form.
        %
        % Returns:
        %     M: sdpvar matrix in block diagonal form
        %
        % Example:
        %     >>> matrix = replab.CommutantVar.fromPermutations({[2 3 1]}, 'symmetric', 'real');
        %     >>> % see(matrix.fullBlockMatrix); TODO: correct
            
            if isempty(self.fullBlockMatrix_)
                % We construct the matrix for the first time
                M = sdpvar(1);
                M(self.dim^2) = 0;
                M = reshape(M, self.dim*[1 1]);
                co = 0;
                for i = 1:self.nComponents
                    d = self.dimensions1(i);
                    switch self.types(i)
                        case 'R'
                        case 'C'
                            d = d/2;
                        case 'H'
                            d = d/4;
                        otherwise
                            error('Unknown type');
                    end
                    M(co + (1:d*size(self.blocks{i},1)), co + (1:d*size(self.blocks{i},1))) = kron(self.blocks{i}, eye(d));
                    co = co + d*size(self.blocks{i},1);
                end
                self.fullBlockMatrix_ = M;
            else
                M = self.fullBlockMatrix_;
            end
        end
        
        function M = fullMatrix(self)
        % Constructs the full form of the invariant matrix in the natural basis.
        %
        % Returns:
        %     M: sdpvar matrix
        % 
        % Example:
        %     >>> matrix = replab.CommutantVar.fromPermutations({[2 3 1]}, 'symmetric', 'real');
        %     >>> % see(matrix.fullMatrix); TODO: correct
        
            if ~isempty(self.sdpMatrix_)
                M = self.sdpMatrix_;
            else
                instructions = struct('type', '()');
                instructions.subs = {':', ':'};
                M = subsref(self, instructions);
            end
        end

        function M = U(self)
        % Returns the block-diagonalizing unitary.
        %
        % Returns:
        %     U: matrix
        % 
        % Example:
        %     >>> matrix = replab.CommutantVar.fromPermutations({[2 3 1]}, 'symmetric', 'real');
        %     >>> matrix.U;
        
            M = full(self.U_);
        end

        function vars = getVariables(self)
        % Returns the Yalmip indices of the SDP variable used by the object. 
        %
        % If the object includes linear constraints, variables from
        % the constraints are also counted.
        %
        % Returns:
        %     vars: vector of indices 
        %
        % Example:
        %     >>> matrix1 = replab.CommutantVar.fromPermutations({[2 3 1]}, 'symmetric', 'real');
        %     >>> matrix1.getVariables;
        %     >>> matrix2 = replab.CommutantVar.fromSdpMatrix(sdpvar(3), {[2 3 1]});
        %     >>> matrix2.getVariables;
        %     >>> x = sdpvar;
        %     >>> sdpMatrix = [1 x x; x 1 x; x x 1];
        %     >>> matrix3 = replab.CommutantVar.fromSymSdpMatrix(sdpMatrix, {[2 3 1]});
        %     >>> matrix3.getVariables;
        %
        % See also:
        %     replab.CommutantVar.nbVars
        %     replab.CommutantVar.getBaseMatrix
        %     sdpvar.getvariables

            vars = getvariables(self.blocks{1});
            for i = 2:self.nComponents
                vars = [vars, getvariables(self.blocks{i})];
            end
            vars = unique(vars);
            
            % If we want to include variables from the linear constraints as well:
            if ~isempty(self.linearConstraints)
                vars = unique([vars, getvariables(self.linearConstraints)]);
            end
        end

        function n = nbVars(self)
        % Returns the number of SDP variable used be the object.
        %
        % Returns:
        %     n: number of SDP variables
        %
        % Example:
        %     >>> matrix1 = replab.CommutantVar.fromPermutations({[2 3 1]}, 'symmetric', 'real');
        %     >>> matrix1.nbVars;
        %     >>> matrix2 = replab.CommutantVar.fromSdpMatrix(sdpvar(3), {[2 3 1]});
        %     >>> matrix2.nbVars;
        %     >>> x = sdpvar;
        %     >>> sdpMatrix = [1 x x; x 1 x; x x 1];
        %     >>> matrix3 = replab.CommutantVar.fromSymSdpMatrix(sdpMatrix, {[2 3 1]});
        %     >>> matrix3.nbVars;
        %
        % See also:
        %     replab.CommutantVar.getVariables
        %     replab.CommutantVar.getBaseMatrix
        
            n = length(self.getVariables);
        end

        function basis = getBaseMatrix(self, index)
        % Returns the coefficients contributing the the SDP variable with given index.
        %
        % Args:
        %     index (integer): index of the sdp variable (or 0 for the
        %         constant term)
        %
        % Returns:
        %     basis: the matrix of coefficients
        %
        % See also:
        %     replab.CommutantVar.getVariables
        %     replab.CommutantVar.see
        %     sdpvar.getBaseMatrix

            % For now, we simply return the coefficients if they are in the
            % fullMatrix, TODO : also take into account the linear
            % constraint...
            basis = getbasematrix(self.fullMatrix, index);
        end

        function see(self)
        % Displays internal info about the structure of the matrix in full form.
        %
        % See also:
        %     sdpvar.see
        
            see(self.fullMatrix);
        end

        function val = value(self)
        % Returns the current numerical value of the object.
        %
        % Returns:
        %     val: numerical value taken by the object
        %
        % See also:
        %     sdpvar.value
        
            val = value(self.fullMatrix);
        end

% %%%%%%%%%%%%%%%%%%%%%%%%%%%%%%%%%%%%%%%%%%%%%%%%%%%%%%%%%%%%%%%%%%%%%%% %
%                            utility methods
% %%%%%%%%%%%%%%%%%%%%%%%%%%%%%%%%%%%%%%%%%%%%%%%%%%%%%%%%%%%%%%%%%%%%%%% %

        function lastIndex = end(self, k, n)
        % returns the last index
        %
        % Returns the last index in an indexing expression such as 
        % self(1,2:end) or self(end).
        %
        % Args:
        %     k: 
        %     n: number of dimensions on which the indexing is done
        %
        % Returns:
        %     lastIndex: double
        %
        % See also:
        %     replab.CommutantVar.subsref

            if n == 1
                % Then the indexing is done with only one index, as in a(end)
                lastIndex = prod(size(self));
            else
                % Then the indexing is done with two indices, as in a(end,1:2)
                if (k < 1) || (k > 2)
                    error('Only two dimensions available');
                end
                s = size(self);
                lastIndex = s(k);
            end
        end

        function varargout = subsref(self, varargin)
        % Overload of subsref.
        %
        % This function is called when using the syntax '()' to extract one part of a matrix.
        %
        % Args:
        %     varargin: as usual
        %
        % Results:
        %     varargout: depends on the usage
        %
        % Example:
        %     >>> matrix = replab.CommutantVar.fromPermutations({[2 3 1]}, 'symmetric', 'real');
        %     >>> matrix(1);
        %
        % See also:
        %     subsref
        
            switch varargin{1}(1).type
                case '()'
                    % If the matrix in full form is known, we extract the
                    % elements directly from it
                    if ~isempty(self.sdpMatrix_)
                        [varargout{1:nargout}] = subsref(self.sdpMatrix_, varargin{1});
                        return;
                    end
                    
                    % The matrix in full form has not been constructed, we
                    % rely on the matrix in block form
                    switch length(varargin{1}.subs)
                        case 1
                            % call of the form self([1 2 4 5])
                            [varargout{1:nargout}] = subsref(self.fullMatrix, varargin{1});
                        case 2
                            % call of the form self([1 2], [4 5])
                            
                            % If needed, we replace ':' by actual indices
                            for i = 1:2
                                if ischar(varargin{1}.subs{i}) && isequal(varargin{1}.subs{i}, ':')
                                    varargin{1}.subs{i} = 1:size(self,i);
                                end
                            end
                            
                            % Now we extract only the requested part
                            M = self.fullBlockMatrix;
                            if length(varargin{1}.subs{1})*size(self,2) <= size(self,1)*length(varargin{1}.subs{2})
                                varargout{1} = (self.U_(varargin{1}.subs{1},:)*M)*(self.U_(varargin{1}.subs{2},:)');
                            else
                                varargout{1} = self.U_(varargin{1}.subs{1},:)*(M*(self.U_(varargin{1}.subs{2},:)'));
                            end
                            
                            % Make sure symmetry/hermiticity is preserved
                            if isequal(varargin{1}.subs{1}, varargin{1}.subs{2})
                                if isequal(self.matrixType, 'symmetric')
                                    varargout{1} = (varargout{1} + varargout{1}.')/2;
                                elseif isequal(self.matrixType, 'hermitian')
                                    varargout{1} = (varargout{1} + varargout{1}')/2;
                                end
                            end
                            
                        otherwise
                            error('Too many indices for 2-dimensional object');
                    end
                case '.'
                    % This was actually a function call
                    [varargout{1:nargout}] = builtin('subsref',self,varargin{1});
                otherwise
                    error('Not a valid indexing expression');
            end
        end

        function okLevel = compatibleWith(X, Y)
<<<<<<< HEAD
        % Checks whether the block structure of Y is compatible with that of X.
=======
        % Compares the block structure
        %
        % Checks whether the block structure of Y is compatible with that
        % of X.
>>>>>>> 13be9915
        % 
        % Args:
        %     X (`CommutantVar`, sdpvar or double)
        %     Y (`CommutantVar`, sdpvar or double)
        %
        % Results:
        %     okLevel:
        %         0 if Y is not compatible with X
        %         1 if Y has the block structure of X
        %         2 if Y has the block structure of X and identical blocks
        %             in X correspond to identical blocks in Y
        %
        % Example:
        %     >>> matrix1 = replab.CommutantVar.fromPermutations({[2 3 1]}, 'symmetric', 'real');
        %     >>> matrix2 = replab.CommutantVar.fromPermutations({[2 1 3]}, 'symmetric', 'real');
        %     >>> % both matrices have comparable block structures ...
        %     >>> full(blockMask(matrix1));
        %     >>> full(blockMask(matrix2));
        %     >>> % ... but not in the same basis
        %     >>> matrix1.compatibleWith(matrix2);
        %     >>> % The following matrix has the correct structure in the right basis:
        %     >>> M = matrix1.U*(rand(3).*matrix1.blockMask)*matrix1.U';
        %     >>> matrix1.compatibleWith(M);

            % Numerical tolerance to decide whether numbers are close to zero in
            % this function.
            epsilon = 1e-10;

            % We keep track if some rounding is done
            maxOuterEpsilonFound = 0;
            maxEpsilonFound = 0;
            epsilonWarning = 1e-13;

            % basic tests
            if ~isequal(size(X), size(Y))
                okLevel = 0;
                return;
            end

            % We examine each case independently
            okLevel = 2;
            if isa(X, 'replab.CommutantVar') && (isa(Y, 'replab.CommutantVar') || isa(Y, 'sdpvar'))
                % CommutantVar vs CommutantVar/sdpvar

                % We put Y in the block basis of X
                if isa(Y, 'replab.CommutantVar')
                    rotatedY = X.U_'*Y.U_*Y.fullBlockMatrix*Y.U_'*X.U_;
                else
                    rotatedY = X.U_'*Y*X.U_;
                end

                % We check the structure of rotatedY
                co = 0;
                for i = 1:X.nComponents
                    d = X.dimensions1(i);
                    switch X.types(i)
                        case 'R'
                        case 'C'
                            d = d/2;
                        case 'H'
                            d = d/4;
                        otherwise
                            error('Unknown type');
                    end

                    % First we check the gross structure
                    shouldBeZero = rotatedY(co + (1:d*size(X.blocks{i},1)), co + 1 + d*size(X.blocks{i},2):end);
                    indices = [0 getvariables(shouldBeZero)];
                    for ind = indices
                        if max(max(abs(getbasematrix(shouldBeZero,ind)))) > epsilon
                            okLevel = 0;
                            break;
                        end
                        maxOuterEpsilonFound = max([maxOuterEpsilonFound, max(max(abs(getbasematrix(shouldBeZero,ind))))]);
                    end

                    % Now we check the intro-block structure
                    if okLevel == 2
                        % Check full compatibility
                        ideal = rotatedY(co + (1:d:d*size(X.blocks{i},1)), co + (1:d:d*size(X.blocks{i},2)));
                        ideal = kron(ideal, eye(d));
                        shouldBeZero = ideal - rotatedY(co + (1:d*size(X.blocks{i},1)), co + (1:d*size(X.blocks{i},2)));

                        % we check if the coefficients are negligible
                        indices = [0 getvariables(shouldBeZero)];
                        for ind = indices
                            if max(max(abs(getbasematrix(shouldBeZero,ind)))) > epsilon
                                okLevel = 1;
                                maxEpsilonFound = 0;
                                break;
                            end
                            maxEpsilonFound = max([maxEpsilonFound, max(max(abs(getbasematrix(shouldBeZero,ind))))]);
                        end
                    end
                    if okLevel == 1
                        % Check partial compatibility
                        mask = kron(ones(size(X.blocks{i})), eye(d));
                        shouldBeZero = rotatedY(co + (1:d*size(X.blocks{i},1)), co + (1:d*size(X.blocks{i},2))).*(1-mask);

                        % we check if the coefficients are negligible
                        indices = [0 getvariables(shouldBeZero)];
                        for ind = indices
                            if max(max(abs(getbasematrix(shouldBeZero,ind)))) > epsilon
                                okLevel = 0;
                                return;
                            end
                            maxEpsilonFound = max([maxEpsilonFound, max(max(abs(getbasematrix(shouldBeZero,ind))))]);
                        end
                    end
                    co = co + d*size(X.blocks{i},1);
                end
            elseif isa(X, 'replab.CommutantVar') && ~isa(Y, 'replab.CommutantVar')
                % CommutantVar vs sthg

                % We put Y in the block basis of X
                rotatedY = X.U_'*Y*X.U_;

                % We check the structure of rotatedY
                co = 0;
                for i = 1:X.nComponents
                    d = X.dimensions1(i);
                    switch X.types(i)
                        case 'R'
                        case 'C'
                            d = d/2;
                        case 'H'
                            d = d/4;
                        otherwise
                            error('Unknown type');
                    end

                    % First we check the gross structure
                    shouldBeZero = rotatedY(co + (1:d*size(X.blocks{i},1)), co + 1 + d*size(X.blocks{i},2):end);
                    if max(max(abs(shouldBeZero))) > epsilon
                        okLevel = 0;
                        return;
                    end
                    maxOuterEpsilonFound = max([maxOuterEpsilonFound, max(max(abs(shouldBeZero)))]);

                    % Now we check the intro-block structure
                    if okLevel == 2
                        % Check full compatibility
                        ideal = rotatedY(co + (1:d:d*size(X.blocks{i},1)), co + (1:d:d*size(X.blocks{i},2)));
                        ideal = kron(ideal, eye(d));
                        shouldBeZero = ideal - rotatedY(co + (1:d*size(X.blocks{i},1)), co + (1:d*size(X.blocks{i},2)));
                        if max(max(abs(shouldBeZero))) > epsilon
                            okLevel = 1;
                            maxEpsilonFound = 0;
                        end
                        maxEpsilonFound = max([maxEpsilonFound, max(max(abs(shouldBeZero)))]);
                    end
                    if okLevel == 1
                        % Check partial compatibility
                        mask = kron(ones(size(X.blocks{i})), eye(d));
                        shouldBeZero = rotatedY(co + (1:d*size(X.blocks{i},1)), co + (1:d*size(X.blocks{i},2))).*(1-mask);
                        if max(max(abs(shouldBeZero))) > epsilon
                            okLevel = 0;
                            return;
                        end
                        maxEpsilonFound = max([maxEpsilonFound, max(max(abs(shouldBeZero)))]);
                    end
                    co = co + d*size(X.blocks{i},1);
                end
            elseif ~isa(X, 'replab.CommutantVar') && isa(Y, 'replab.CommutantVar')
                % sthg vs CommutantVar
                okLevel = Y.compatibleWith(X);
            else
                error('Neither of the two arguments is of type replab.CommutantVar');
            end


            % We produce a warning if some small but not too small coefficients
            % have been neglected
            if max([maxOuterEpsilonFound, maxEpsilonFound]) > epsilonWarning
                warning(['Block structure mismatch by ', num2str(maxEpsilonFound), ' ignored.']);
            end
        end

% %%%%%%%%%%%%%%%%%%%%%%%%%%%%%%%%%%%%%%%%%%%%%%%%%%%%%%%%%%%%%%%%%%%%%%% %
%                             algebra methods
% %%%%%%%%%%%%%%%%%%%%%%%%%%%%%%%%%%%%%%%%%%%%%%%%%%%%%%%%%%%%%%%%%%%%%%% %

        function Z = plus(X,Y)
        % Addition operator
        %
        % Args:
        %     X (`CommutantVar`, sdpvar or double)
        %     Y (`CommutantVar`, sdpvar or double)
        %
        % Results:
        %     Z (`CommutantVar`)
        %
        % See also:
        %     plus
        %     replab.CommutantVar.plus

            % Numerical tolerance to decide whether numbers are close to zero in
            % this function.
            epsilon = 1e-10;

            % We keep track of the encountered non-hermiticities
            maxNonHermiticity = 0;
            epsilonWarning = 1e-13;

            size1 = size(X);
            size2 = size(Y);

            % Check that dimensions are compatible
            if ~isequal(size1, size2)
                error('Incompatible size for matrix substraction');
            end

        	% We examine each case independently
            if isa(X, 'replab.CommutantVar')
                % CommutantVar + sthg

                % We verify that both variables have fully compatible structures
                compatLevel = X.compatibleWith(Y);
                if compatLevel ~= 2
                    error('Block structure of both matrices don''t match. Consider using fullMatrix.');
                end

                % We express Y in the block basis of X
                if isa(Y, 'replab.CommutantVar')
                    rotatedY = X.U_'*Y.fullMatrix*X.U_;
                else
                    rotatedY = X.U_'*Y*X.U_;
                end
    
                % We want to make sure that the symmetry or hermitianity is
                % preserved if possible. So we check what symmetry is
                % expected in the result of the operation
                if isa(Y, 'replab.CommutantVar')
                    YType = Y.matrixType;
                    YField = Y.field;
                    
                    YSdpMatrix = Y.sdpMatrix_;
                else
                    if isreal(Y)
                        YField = 'real';
                    else
                        YField = 'complex';
                    end
                    if issymmetric(Y)
                        YType = 'symmetric';
                    elseif ishermitian(Y)
                        YType = 'hermitian';
                    else
                        YType = 'full';
                    end
                    
                    YSdpMatrix = Y;
                end
                
                % The block structure matches fully, we procede to perform the
                % addition on each block
                Z = copy(X);
                co = 0;
                for i = 1:Z.nComponents
                    d = Z.dimensions1(i);
                    switch Z.types(i)
                        case 'R'
                        case 'C'
                            d = d/2;
                        case 'H'
                            d = d/4;
                        otherwise
                            error('Unknown type');
                    end
                    constantBlock = rotatedY(co + (1:d:d*size(X.blocks{i},1)), co + (1:d:d*size(X.blocks{i},1)));
                    
                    % We make sure that the symmetry or hermitianity is
                    % preserved if possible
                    if ~isequal(YType, 'full')
                        if isequal(YType, 'symmetric')
                            shouldBeZero = constantBlock - constantBlock.';
                        elseif isequal(YType, 'hermitian')
                            shouldBeZero = constantBlock - constantBlock';
                        end
                        if isa(shouldBeZero, 'sdpvar')
                            indices = [0 getvariables(shouldBeZero)];
                            for ind = indices
                                if max(max(abs(getbasematrix(shouldBeZero,ind)))) > epsilon
                                    error(['Non-', YType,' component of ', num2str(max(max(abs(getbasematrix(shouldBeZero,ind))))), ' introduced.']);
                                end
                                maxNonHermiticity = max([maxNonHermiticity, max(max(abs(getbasematrix(shouldBeZero,ind))))]);
                            end
                        else
                            if max(max(abs(shouldBeZero))) > epsilon
                                error(['Non-', YType,' component of ', num2str(max(max(abs(getbasematrix(shouldBeZero))))), ' introduced.']);
                            end
                            maxNonHermiticity = max([maxNonHermiticity, max(max(abs(shouldBeZero)))]);
                        end
                        if isequal(YType, 'symmetric') && ~issymmetric(constantBlock)
                            % We force exact symmetry
                            constantBlock = (constantBlock + constantBlock.')/2;
                        elseif isequal(YType, 'hermitian') && ~ishermitian(constantBlock)
                            % We force exact hermiticity
                            constantBlock = (constantBlock + constantBlock')/2;
                        end
                    end
                    Z.blocks{i} = Z.blocks{i} + constantBlock;
                    co = co + d*size(X.blocks{i}, 1);
                end
                
                % We keep track of the linear constraints
                if ~isempty(X.sdpMatrix_) && ~isempty(YSdpMatrix)
                    Z.sdpMatrix_ = X.sdpMatrix_ + YSdpMatrix;
                else
                    Z.sdpMatrix_ = [];
                end
                if isa(Y, 'replab.CommutantVar')
                    Z.linearConstraints = [X.linearConstraints, Y.linearConstraints];
                else
                    Z.linearConstraints = X.linearConstraints;
                end
                
                % We update the matrix attributes
                newType = 'full';
                if isequal(X.matrixType, 'symmetric') && isequal(YType, 'symmetric')
                    newType = 'symmetric';
                elseif isequal(X.matrixType, 'hermitian') && isequal(YType, 'hermitian')
                    newType = 'hermitian';
                elseif (isequal(X.field, 'real') && isequal(X.matrixType, 'symmetric')) && isequal(YType, 'hermitian')
                    newType = 'hermitian';
                elseif isequal(X.matrixType, 'hermitian') && (isequal(YField, 'real') && isequal(YType, 'symmetric'))
                    newType = 'hermitian';
                end
                Z.matrixType = newType;
                if isequal(X.field, 'real') && isequal(YField, 'real')
                    Z.field = 'real';
                else
                    Z.field = 'complex';
                end
                
            elseif ~isa(X, 'replab.CommutantVar') && isa(Y, 'replab.CommutantVar')
                % sthg + CommutantVar
                Z = Y+X;
            else
                error('Neither of the two arguments is of type replab.CommutantVar');
            end

            
            % We produce a warning if some small but not too small coefficients
            % have been neglected
            if isequal(newType, 'symmetric') && (maxNonHermiticity > epsilonWarning)
                warning(['Non-symmetry of order ', num2str(maxEpsilonFound), ' was corrected.']);
            elseif isequal(newType, 'hermitian') && (maxNonHermiticity > epsilonWarning)
                warning(['Non-hermiticity of order ', num2str(maxEpsilonFound), ' was corrected.']);
            end
        end

        function Z = minus(X,Y)
        % Substraction operator
        %
        % Args:
        %     X (`CommutantVar`, sdpvar or double)
        %     Y (`CommutantVar`, sdpvar or double)
        %
        % Results:
        %     Z (`CommutantVar`)
        %
        % See also:
        %     minus
        %     replab.CommutantVar.plus

            % Numerical tolerance to decide whether numbers are close to zero in
            % this function.
            epsilon = 1e-10;

            % We keep track of the encountered non-hermiticities
            maxNonHermiticity = 0;
            epsilonWarning = 1e-13;

            size1 = size(X);
            size2 = size(Y);

            % Check that dimensions are compatible
            if ~isequal(size1, size2)
                error('Incompatible size for matrix substraction');
            end

        	% We examine each case independently
            if isa(X, 'replab.CommutantVar')
                % CommutantVar - sthg

                % We verify that both variables have fully compatible structures
                compatLevel = X.compatibleWith(Y);
                if compatLevel ~= 2
                    error('Block structure of both matrices don''t match. Consider using fullMatrix.');
                end

                % We express Y in the block basis of X
                if isa(Y, 'replab.CommutantVar')
                    rotatedY = X.U_'*Y.fullMatrix*X.U_;
                else
                    rotatedY = X.U_'*Y*X.U_;
                end
    
                % We want to make sure that the symmetry or hermitianity is
                % preserved if possible. So we check what symmetry is
                % expected in the result of the operation
                if isa(Y, 'replab.CommutantVar')
                    YType = Y.matrixType;
                    YField = Y.field;
                    
                    YSdpMatrix = Y.sdpMatrix_;
                else
                    if isreal(Y)
                        YField = 'real';
                    else
                        YField = 'complex';
                    end
                    if issymmetric(Y)
                        YType = 'symmetric';
                    elseif ishermitian(Y)
                        YType = 'hermitian';
                    else
                        YType = 'full';
                    end
                    
                    YSdpMatrix = Y;
                end
                
                % The block structure matches fully, we procede to perform the
                % substraction on each block
                Z = copy(X);
                co = 0;
                for i = 1:Z.nComponents
                    d = Z.dimensions1(i);
                    switch Z.types(i)
                        case 'R'
                        case 'C'
                            d = d/2;
                        case 'H'
                            d = d/4;
                        otherwise
                            error('Unknown type');
                    end
                    constantBlock = rotatedY(co + (1:d:d*size(X.blocks{i},1)), co + (1:d:d*size(X.blocks{i},1)));
                    
                    % We make sure that the symmetry or hermitianity is
                    % preserved if possible
                    if ~isequal(YType, 'full')
                        if isequal(YType, 'symmetric')
                            shouldBeZero = constantBlock - constantBlock.';
                        elseif isequal(YType, 'hermitian')
                            shouldBeZero = constantBlock - constantBlock';
                        end
                        if isa(shouldBeZero, 'sdpvar')
                            indices = [0 getvariables(shouldBeZero)];
                            for ind = indices
                                if max(max(abs(getbasematrix(shouldBeZero,ind)))) > epsilon
                                    error(['Non-', YType,' component of ', num2str(max(max(abs(getbasematrix(shouldBeZero,ind))))), ' introduced.']);
                                end
                                maxNonHermiticity = max([maxNonHermiticity, max(max(abs(getbasematrix(shouldBeZero,ind))))]);
                            end
                        else
                            if max(max(abs(shouldBeZero))) > epsilon
                                error(['Non-', YType,' component of ', num2str(max(max(abs(getbasematrix(shouldBeZero))))), ' introduced.']);
                            end
                            maxNonHermiticity = max([maxNonHermiticity, max(max(abs(shouldBeZero)))]);
                        end
                        if isequal(YType, 'symmetric') && ~issymmetric(constantBlock)
                            % We force exact symmetry
                            constantBlock = (constantBlock + constantBlock.')/2;
                        elseif isequal(YType, 'hermitian') && ~ishermitian(constantBlock)
                            % We force exact hermiticity
                            constantBlock = (constantBlock + constantBlock')/2;
                        end
                    end
                    Z.blocks{i} = Z.blocks{i} - constantBlock;
                    co = co + d*size(X.blocks{i}, 1);
                end
                
                % We keep track of the linear constraints
                if ~isempty(X.sdpMatrix_) && ~isempty(YSdpMatrix)
                    Z.sdpMatrix_ = X.sdpMatrix_ - YSdpMatrix;
                else
                    Z.sdpMatrix_ = [];
                end
                if isa(Y, 'replab.CommutantVar')
                    Z.linearConstraints = [X.linearConstraints, Y.linearConstraints];
                else
                    Z.linearConstraints = X.linearConstraints;
                end
                
                % We update the matrix attributes
                newType = 'full';
                if isequal(X.matrixType, 'symmetric') && isequal(YType, 'symmetric')
                    newType = 'symmetric';
                elseif isequal(X.matrixType, 'hermitian') && isequal(YType, 'hermitian')
                    newType = 'hermitian';
                elseif (isequal(X.field, 'real') && isequal(X.matrixType, 'symmetric')) && isequal(YType, 'hermitian')
                    newType = 'hermitian';
                elseif isequal(X.matrixType, 'hermitian') && (isequal(YField, 'real') && isequal(YType, 'symmetric'))
                    newType = 'hermitian';
                end
                Z.matrixType = newType;
                if isequal(X.field, 'real') && isequal(YField, 'real')
                    Z.field = 'real';
                else
                    Z.field = 'complex';
                end
            elseif ~isa(X, 'replab.CommutantVar') && isa(Y, 'replab.CommutantVar')
                % sthg - CommutantVar
                Z = -(Y-X);
            else
                error('Neither of the two arguments is of type replab.CommutantVar');
            end


            % We produce a warning if some small but not too small coefficients
            % have been neglected
            if isequal(newType, 'symmetric') && (maxNonHermiticity > epsilonWarning)
                warning(['Non-symmetry of order ', num2str(maxEpsilonFound), ' was corrected.']);
            elseif isequal(newType, 'hermitian') && (maxNonHermiticity > epsilonWarning)
                warning(['Non-hermiticity of order ', num2str(maxEpsilonFound), ' was corrected.']);
            end
        end

        function X = uminus(self)
        % unary minus operator
        %
        % Results:
        %     X (`CommutantVar`)
        %
        % See also:
        %     uminus
        %     replab.CommutantVar.minus

            X = self.copy;
            for i = 1:X.nComponents
                X.blocks{i} = -X.blocks{i};
            end
            X.sdpMatrix_ = -X.sdpMatrix_;
        end

        function Z = times(X, Y)
<<<<<<< HEAD
        % Element-wise multiplication. 
        %
        % Only for multiplication by a scalar, use fullMatrix otherwise.
=======
        % Element-wise multiplication
        %
        % This is to be used only for multiplication by a scalar. Use
        % fullMatrix otherwise.
>>>>>>> 13be9915
        %
        % Args:
        %     X (`CommutantVar`, sdpvar or double)
        %     Y (`CommutantVar`, sdpvar or double)
        %
        % Results:
        %     Z (`CommutantVar`)
        %
        % See also:
        %     times
        %     replab.CommutantVar.rdivide
        %     replab.CommutantVar.fullMatrix

            % Check that dimensions are compatible
            if (prod(size(X)) ~= 1) && (prod(size(Y)) ~= 1)
                error('Use fullMatrix for non-scalar multiplications.');
            end

            % We examine each case independently
            if isa(X, 'replab.CommutantVar') && isa(Y, 'replab.CommutantVar')
                % CommutantVar .* CommutantVar
                error('Use fullMatrix instead');
            elseif isa(X, 'replab.CommutantVar') && ~isa(Y, 'replab.CommutantVar')
                % CommutantVar .* sthg
                Z = X.copy;
                for i = 1:Z.nComponents
                    Z.blocks{i} = Y.*Z.blocks{i};
                end
                
                % Keeping track of linear constraints
                if ~isempty(X.sdpMatrix_)
                    Z.sdpMatrix_ = X.sdpMatrix_.*Y;
                end
                
                % Extract attributes of Y
                if isreal(Y)
                    YField = 'real';
                else
                    YField = 'complex';
                end
                if issymmetric(Y)
                    YType = 'symmetric';
                elseif ishermitian(Y)
                    YType = 'hermitian';
                else
                    YType = 'full';
                end
                
                % We update the matrix attributes
                newType = 'full';
                if isequal(X.matrixType, 'symmetric') && isequal(YType, 'symmetric')
                    newType = 'symmetric';
                elseif isequal(X.matrixType, 'hermitian') && isequal(YType, 'hermitian')
                    newType = 'hermitian';
                elseif (isequal(X.field, 'real') && isequal(X.matrixType, 'symmetric')) && isequal(YType, 'hermitian')
                    newType = 'hermitian';
                elseif isequal(X.matrixType, 'hermitian') && (isequal(YField, 'real') && isequal(YType, 'symmetric'))
                    newType = 'hermitian';
                end
                Z.matrixType = newType;
                if isequal(X.field, 'real') && isequal(YField, 'real')
                    Z.field = 'real';
                else
                    Z.field = 'complex';
                end
            elseif ~isa(X, 'replab.CommutantVar') && isa(Y, 'replab.CommutantVar')
                % sthg .* CommutantVar
                Z = Y.*X;
            else
                error('Neither of the two arguments is of type replab.CommutantVar');
            end
        end

        function Z = rdivide(X, Y)
<<<<<<< HEAD
        % Element-wise right division operator.
        %
        % Only for division by a scalar, use fullMatrix otherwise.
=======
        % Element-wise right division operator
        %
        % This is to be used only for division by a scalar. Use fullMatrix
        % otherwise.
>>>>>>> 13be9915
        %
        % Args:
        %     X (`CommutantVar`, sdpvar or double)
        %     Y (`CommutantVar`, sdpvar or double)
        %
        % Results:
        %     Z (`CommutantVar`)
        %
        % See also:
        %     rdivide
        %     replab.CommutantVar.times
        %     replab.CommutantVar.ldivide
        %     replab.CommutantVar.fullMatrix

            % Check that dimensions are compatible
            if prod(size(Y)) ~= 1
                error('Use fullMatrix for non-scalar multiplications.');
            end
            if ~isa(X, 'replab.CommutantVar') || isa(Y, 'replab.CommutantVar')
                error('Numerator should be a CommutantVar and denominator should not.');
            end

            Z = X.copy;
            for i = 1:Z.nComponents
                Z.blocks{i} = Z.blocks{i}./Y;
            end
            
            % Keeping track of linear constraints
            if ~isempty(X.sdpMatrix_)
                Z.sdpMatrix_ = X.sdpMatrix_./Y;
            end

            % Extract attributes of Y
            if isreal(Y)
                YField = 'real';
            else
                YField = 'complex';
            end

            % We update the matrix attributes
            newType = 'full';
            if isequal(X.matrixType, 'symmetric')
                newType = 'symmetric';
            elseif isequal(X.matrixType, 'hermitian') && isequal(YField, 'real')
                newType = 'hermitian';
            end
            Z.matrixType = newType;
            if isequal(X.field, 'real') && isequal(YField, 'real')
                Z.field = 'real';
            else
                Z.field = 'complex';
            end
        end

        function Z = ldivide(X, Y)
<<<<<<< HEAD
        % Element-wise left division operator. 
        %
        % Only for division by a scalar, use fullMatrix otherwise.
=======
        % Element-wise left division operator
        %
        % This is to be used only for division by a scalar. Use fullMatrix
        % otherwise.
>>>>>>> 13be9915
        %
        % Args:
        %     X (`CommutantVar`, sdpvar or double)
        %     Y (`CommutantVar`, sdpvar or double)
        %
        % Results:
        %     Z (`CommutantVar`)
        %
        % See also:
        %     ldivide
        %     replab.CommutantVar.times
        %     replab.CommutantVar.rdivide
        %     replab.CommutantVar.fullMatrix

            Z = Y./X;
        end

        function Z = mtimes(X, Y)
<<<<<<< HEAD
        % Matrix multiplication.
        %
        % Only for multiplication by a scalar, use fullMatrix otherwise.
=======
        % Matrix multiplication
        %
        % This is to be used only for division by a scalar. Use fullMatrix
        % otherwise.
>>>>>>> 13be9915
        %
        % Args:
        %     X (`CommutantVar`, sdpvar or double)
        %     Y (`CommutantVar`, sdpvar or double)
        %
        % Results:
        %     Z (`CommutantVar`)
        %
        % See also:
        %     mtimes
        %     replab.CommutantVar.mrdivide
        %     replab.CommutantVar.fullMatrix

            % Check that dimensions are compatible
            if (prod(size(X)) ~= 1) && (prod(size(Y)) ~= 1)
                error('Incompatible size for multiplication, use fullMatrix for non-scalar multiplications.');
            end

            Z = X.*Y;
        end

        function Z = mrdivide(X, Y)
<<<<<<< HEAD
        % Matrix right division operator.
        %
        % Only for division by a scalar, use fullMatrix otherwise.
=======
        % Matrix right division operator
        %
        % This is to be used only for division by a scalar. Use fullMatrix
        % otherwise.
>>>>>>> 13be9915
        %
        % Args:
        %     X (`CommutantVar`, sdpvar or double)
        %     Y (`CommutantVar`, sdpvar or double)
        %
        % Results:
        %     Z (`CommutantVar`)
        %
        % See also:
        %     mrdivide
        %     replab.CommutantVar.mtimes
        %     replab.CommutantVar.mldivide
        %     replab.CommutantVar.fullMatrix

            % Only scalar division is supported
            if prod(size(Y)) ~= 1
                error('Use fullMatrix for non-scalar division.');
            end

            Z = X./Y;
        end

        function Z = mldivide(X, Y)
<<<<<<< HEAD
        % Matrix left division operator.
        %
        % Only for division by a scalar, use fullMatrix otherwise.
=======
        % Matrix left division operator
        %
        % This is to be used only for division by a scalar. Use fullMatrix
        % otherwise.
>>>>>>> 13be9915
        %
        % Args:
        %     X (`CommutantVar`, sdpvar or double)
        %     Y (`CommutantVar`, sdpvar or double)
        %
        % Results:
        %     Z (`CommutantVar`)
        %
        % See also:
        %     mldivide
        %     replab.CommutantVar.mtimes
        %     replab.CommutantVar.mrdivide
        %     replab.CommutantVar.fullMatrix

            % Only scalar division is supported
            if prod(size(X)) ~= 1
                error('Use fullMatrix for non-scalar division.');
            end

            Z = Y./X;
        end


% %%%%%%%%%%%%%%%%%%%%%%%%%%%%%%%%%%%%%%%%%%%%%%%%%%%%%%%%%%%%%%%%%%%%%%% %
%                             matrix methods
% %%%%%%%%%%%%%%%%%%%%%%%%%%%%%%%%%%%%%%%%%%%%%%%%%%%%%%%%%%%%%%%%%%%%%%% %

        function X = trace(self)
        % Trace operator
        %
        % Results:
        %     X (sdpvar)
        %
        % Example:
        %     >>> matrix = replab.CommutantVar.fromPermutations({[2 3 1]}, 'symmetric', 'real');
        %     >>> trace(matrix);
        % 
        % See also:
        %     trace

            if ~isempty(self.sdpMatrix_)
                X = trace(self.sdpMatrix_);
            else
                X = 0;
                for i = 1:self.nComponents
                    d = self.dimensions1(i);
                    switch self.types(i)
                        case 'R'
                        case 'C'
                            d = d/2;
                        case 'H'
                            d = d/4;
                        otherwise
                            error('Unknown type');
                    end
                    X = X + trace(self.blocks{i})*d;
                end
            end
        end


% %%%%%%%%%%%%%%%%%%%%%%%%%%%%%%%%%%%%%%%%%%%%%%%%%%%%%%%%%%%%%%%%%%%%%%% %
%                          comparison operators
% %%%%%%%%%%%%%%%%%%%%%%%%%%%%%%%%%%%%%%%%%%%%%%%%%%%%%%%%%%%%%%%%%%%%%%% %

        function F = eq(X,Y)
        % Equality constraint
        %
        % The constraint is imposed through a series of equality constraint
        % for each block. If X or Y includes linear constraints, they are
        % also added to the result.
        %
        % Args:
        %     X (`CommutantVar`, sdpvar or double): matrix or scalar
        %     Y (`CommutantVar`, sdpvar or double): matrix of scalar
        %
        % Results:
        %     F: (constraint)
        %
        % Example:
        %     >>> matrix = replab.CommutantVar.fromPermutations({[2 3 1]}, 'symmetric', 'real');
        %     >>> F = [matrix == 0];
        %     >>> matrix = replab.CommutantVar.fromSdpMatrix(sdpvar(3), {[2 3 1]});
        %     >>> F = [matrix == 0];
        %
        % See also:
        %     eq
        %     replab.CommutantVar.ge

            % We examine each case independently
            if isa(X, 'replab.CommutantVar') && ~isa(Y, 'replab.CommutantVar') && (prod(size(Y)) == 1)
                % CommutantVar == scalar

                if ~isequal(Y, 0)
                    error('Block structure of both matrices don''t match. Consider using fullMatrix.');
                else
                    F = (X.blocks{1} == Y);
                    for i = 2:X.nComponents
                        F = [F, X.blocks{i} == Y];
                    end
                end
                
                % We add the linear constraints
                F = [F, X.linearConstraints];
            elseif isa(X, 'replab.CommutantVar')
                % CommutantVar == sthg

                % We verify that both variables have compatible structures
                compatLevel = X.compatibleWith(Y);
                if compatLevel == 0
                    error('Block structure of both matrices don''t match. Consider using fullMatrix.');
                end

                % We express Y in the block basis of X
                if isa(Y, 'replab.CommutantVar')
                    rotatedY = X.U_'*Y.U_*Y.blockMask*Y.U_'*X.U_;
                else
                    rotatedY = X.U_'*Y*X.U_;
                end

                % We impose the constraint (the constraints might be slightly
                % redundant here, to be improved)
                co = 0;
                F = (sdpvar >= 0);
                for i = 1:X.nComponents
                    d = X.dimensions1(i);
                    switch X.types(i)
                        case 'R'
                        case 'C'
                            d = d/2;
                        case 'H'
                            d = d/4;
                        otherwise
                            error('Unknown type');
                    end
                    for j = 1:1+(2-compatLevel)*(d-1)
                        constantBlock = rotatedY(co + (1:d:d*size(X.blocks{i},1)), co + (1:d:d*size(X.blocks{i},1)));

                        F = [F, X.blocks{i} == constantBlock];

                        if compatLevel == 1
                            co = co + size(X.blocks{i},1);
                        else
                            co = co + d*size(X.blocks{i},1);
                        end
                    end
                end
                F = F(2:end);
                
                % We add the linear constraints
                F = [F, X.linearConstraints];
                if isa(Y, 'replab.CommutatnVar')
                    F = [F, Y.linearConstraints];
                end
            elseif ~isa(X, 'replab.CommutantVar') && isa(Y, 'replab.CommutantVar')
                % sthg == CommutantVar
                F = eq(Y,X);
            else
                error('Neither of the two arguments is of type replab.CommutantVar');
            end
        end

        function F = ge(X,Y)
        % Greater or equal semi-definite constraint.
        % 
        % The constraint on the matrices are imposed through a series of
        % constraint for each block. If X or Y includes linear constraints,
        % they are also added to the result.
        %
        % Args:
        %     X (`CommutantVar`, sdpvar or double): matrix or scalar
        %     Y (`CommutantVar`, sdpvar or double): matrix or scalar
        %
        % Results:
        %     F (constraint)
        %
        % Example:
        %     >>> matrix = replab.CommutantVar.fromPermutations({[2 3 1]}, 'symmetric', 'real');
        %     >>> F = [matrix >= 0];
        %     >>> matrix = replab.CommutantVar.fromSdpMatrix(sdpvar(3), {[2 3 1]});
        %     >>> F = [matrix >= 0];
        %
        % See also:
        %     replab.CommutantVar.le

            % Numerical tolerance to decide whether numbers are close to zero in
            % this function.
            epsilon = 1e-10;

            % We keep track of the encountered non-hermiticities
            maxNonHermiticity = 0;
            epsilonWarning = 1e-13;

            % We examine each case independently
            if isa(X, 'replab.CommutantVar') && ~isa(Y, 'replab.CommutantVar') && (prod(size(Y)) == 1)
                % CommutantVar >= scalar

                F = (X.blocks{1} >= Y);
                for i = 2:X.nComponents
                    F = [F, X.blocks{i} >= Y];
                end
                
                % We add the linear constraints
                F = [F, X.linearConstraints];
            elseif isa(X, 'replab.CommutantVar')
                % CommutantVar >= sthg

                % We verify that both variables have compatible structures
                compatLevel = X.compatibleWith(Y);
                if compatLevel == 0
                    error('Block structure of both matrices don''t match. Consider using fullMatrix.');
                end

                % We express Y in the block basis of X
                if isa(Y, 'replab.CommutantVar')
                    rotatedY = X.U_'*Y.U_*Y.blockMask*Y.U_'*X.U_;
                else
                    rotatedY = X.U_'*Y*X.U_;
                end

                % We impose the constraint (the constraints might be slightly
                % redundant here, to be improved)
                co = 0;
                F = (sdpvar >= 0);
                for i = 1:X.nComponents
                    d = X.dimensions1(i);
                    switch X.types(i)
                        case 'R'
                        case 'C'
                            d = d/2;
                        case 'H'
                            d = d/4;
                        otherwise
                            error('Unknown type');
                    end
                    for j = 1:1+(2-compatLevel)*(d-1)
                        constantBlock = rotatedY(co + (1:d:d*size(X.blocks{i},1)), co + (1:d:d*size(X.blocks{i},1)));

                        % We make sure that the constant block is hermitian
                        shouldBeZero = constantBlock - constantBlock';
                        if isa(shouldBeZero, 'sdpvar')
                            indices = [0 getvariables(shouldBeZero)];
                            for ind = indices
                                if max(max(abs(getbasematrix(shouldBeZero,ind)))) > epsilon
                                    error(['Positivity requires hermitian matrices. Non-hermiticity of ', num2str(max(max(abs(getbasematrix(shouldBeZero,ind))))), '.']);
                                end
                                maxNonHermiticity = max([maxNonHermiticity, max(max(abs(getbasematrix(shouldBeZero,ind))))]);
                            end
                        else
                            if max(max(abs(shouldBeZero))) > epsilon
                                error(['Positivity requires hermitian matrices. Non-hermiticity of ', num2str(max(max(abs(shouldBeZero)))), '.']);
                            end
                            maxNonHermiticity = max([maxNonHermiticity, max(max(abs(shouldBeZero)))]);
                        end
                        if ~ishermitian(constantBlock)
                            % We force exact hermiticity
                            constantBlock = (constantBlock + constantBlock')/2;
                        end

                        F = [F, X.blocks{i} >= constantBlock];

                        if compatLevel == 1
                            co = co + size(X.blocks{i},1);
                        else
                            co = co + d*size(X.blocks{i},1);
                        end
                    end
                end
                F = F(2:end);
                
                % We add the linear constraints
                F = [F, X.linearConstraints];
                if isa(Y, 'replab.CommutatnVar')
                    F = [F, Y.linearConstraints];
                end
            elseif ~isa(X, 'replab.CommutantVar') && isa(Y, 'replab.CommutantVar')
                % sthg >= CommutantVar
                F = le(Y,X);
            else
                error('Neither of the two arguments is of type replab.CommutantVar');
            end


            % We produce a warning if some small but not too small coefficients
            % have been neglected
            if maxNonHermiticity > epsilonWarning
                warning(['Non-hermiticity of order ', num2str(maxEpsilonFound), ' was corrected.']);
            end
        end

        function F = le(X,Y)
        % Lesser or equal semi-definite constraint.
        %
        % The constraint on the matrices are imposed through a series of
        % constraint for each block. If X or Y includes linear constraints,
        % they are also added to the result.
        %
        % Args:
        %     X (`CommutantVar`, sdpvar or double): matrix or scalar
        %     Y (`CommutantVar`, sdpvar or double): matrix or scalar
        %
        % Results:
        %     F (constraint)
        %
        % Example:
        %     >>> matrix = replab.CommutantVar.fromPermutations({[2 3 1]}, 'symmetric', 'real');
        %     >>> F = [matrix <= 0];
        %     >>> matrix = replab.CommutantVar.fromSdpMatrix(sdpvar(3), {[2 3 1]});
        %     >>> F = [matrix <= 0];
        %
        % See also:
        %     replab.CommutantVar.ge

            % Numerical tolerance to decide whether numbers are close to zero in
            % this function.
            epsilon = 1e-10;

            % We keep track of the encountered non-hermiticities
            maxNonHermiticity = 0;
            epsilonWarning = 1e-13;

            % We examine each case independently
            if isa(X, 'replab.CommutantVar') && ~isa(Y, 'replab.CommutantVar') && (prod(size(Y)) == 1)
                % CommutantVar <= scalar

                F = (X.blocks{1} <= Y);
                for i = 2:X.nComponents
                    F = [F, X.blocks{i} <= Y];
                end
                
                % We add the linear constraints
                F = [F, X.linearConstraints];
            elseif isa(X, 'replab.CommutantVar')
                % CommutantVar <= sthg

                % We verify that both variables have compatible structures
                compatLevel = X.compatibleWith(Y);
                if compatLevel == 0
                    error('Block structure of both matrices don''t match. Consider using fullMatrix.');
                end

                % We express Y in the block basis of X
                if isa(Y, 'replab.CommutantVar')
                    rotatedY = X.U_'*Y.U_*Y.blockMask*Y.U_'*X.U_;
                else
                    rotatedY = X.U_'*Y*X.U_;
                end

                % We impose the constraint (the constraints might be slightly
                % redundant here, to be improved)
                co = 0;
                F = (sdpvar >= 0);
                for i = 1:X.nComponents
                    d = X.dimensions1(i);
                    switch X.types(i)
                        case 'R'
                        case 'C'
                            d = d/2;
                        case 'H'
                            d = d/4;
                        otherwise
                            error('Unknown type');
                    end
                    for j = 1:1+(2-compatLevel)*(d-1)
                        constantBlock = rotatedY(co + (1:d:d*size(X.blocks{i},1)), co + (1:d:d*size(X.blocks{i},1)));

                        % We make sure that the constant block is hermitian
                        shouldBeZero = constantBlock - constantBlock';
                        if isa(shouldBeZero, 'sdpvar')
                            indices = [0 getvariables(shouldBeZero)];
                            for ind = indices
                                if max(max(abs(getbasematrix(shouldBeZero,ind)))) > epsilon
                                    error(['Positivity requires hermitian matrices. Non-hermiticity of ', num2str(max(max(abs(getbasematrix(shouldBeZero,ind))))), '.']);
                                end
                                maxNonHermiticity = max([maxNonHermiticity, max(max(abs(getbasematrix(shouldBeZero,ind))))]);
                            end
                        else
                            if max(max(abs(shouldBeZero))) > epsilon
                                error(['Positivity requires hermitian matrices. Non-hermiticity of ', num2str(max(max(abs(shouldBeZero)))), '.']);
                            end
                            maxNonHermiticity = max([maxNonHermiticity, max(max(abs(shouldBeZero)))]);
                        end
                        if ~ishermitian(constantBlock)
                            % We force exact hermiticity
                            constantBlock = (constantBlock + constantBlock')/2;
                        end

                        F = [F, X.blocks{i} <= constantBlock];

                        if compatLevel == 1
                            co = co + size(X.blocks{i},1);
                        else
                            co = co + d*size(X.blocks{i},1);
                        end
                    end
                end
                F = F(2:end);

                % We add the linear constraints
                F = [F, X.linearConstraints];
                if isa(Y, 'replab.CommutatnVar')
                    F = [F, Y.linearConstraints];
                end
            elseif ~isa(X, 'replab.CommutantVar') && isa(Y, 'replab.CommutantVar')
                % sthg <= CommutantVar
                F = ge(Y,X);
            else
                error('Neither of the two arguments is of type replab.CommutantVar');
            end


            % We produce a warning if some small but not too small coefficients
            % have been neglected
            if maxNonHermiticity > epsilonWarning
                warning(['Non-hermiticity of order ', num2str(maxEpsilonFound), ' was corrected.']);
            end
        end

        function F = gt(X,Y)
        % Greater than constraint.
        % 
        % Strict constraints cannot be guarantees, please use ge(X,Y)
        % instead.
        %
        % Args:
        %     X (`CommutantVar`, sdpvar or double): matrix or scalar
        %     Y (`CommutantVar`, sdpvar or double): matrix or scalar
        %
        % Results:
        %     F (constraint)
        %
        % See also:
        %     replab.CommutantVar.ge
        
            warning('Strict inequalities cannot be guaranteed. Imposing a non-strict constraint instead.');
            F = (X >= Y);
        end

        function F = lt(X,Y)
        % Lesser than constraint.
        %
        % Strict constraints cannot be guarantees, please use le(X,Y)
        % instead.
        %
        % Args:
        %     X (`CommutantVar`, sdpvar or double): matrix or scalar
        %     Y (`CommutantVar`, sdpvar or double): matrix or scalar
        %
        % Results:
        %     F (constraint)
        %
        % See also:
        %     replab.CommutantVar.le
        
            warning('Strict inequalities cannot be guaranteed. Imposing a non-strict constraint instead.');
            F = (X <= Y);
        end

    end

end<|MERGE_RESOLUTION|>--- conflicted
+++ resolved
@@ -1,11 +1,5 @@
 classdef CommutantVar < replab.Str
-<<<<<<< HEAD
-% CommutantVar is a class of sdpvar matrices satisfying symmetry constraints. 
-%
-% The matrices produced are always invariant under transposition.
-=======
 % Sdpvar matrices subject to symmetry constraints.
->>>>>>> 13be9915
 % 
 % A general matrix invariant under a permutation group can be constructed 
 % with the method `fromPermutations`. `fromIndexMatrix` allows for the 
@@ -526,16 +520,9 @@
         end
 
         function R = copy(rhs)
-<<<<<<< HEAD
-        % Creates an identical but independent copy of rhs
-        %
-        % Thus, modifying the copy does not modify the original object. 
-        % This is useful internally.
-=======
         % Creates an identical but independent copy of rhs. Modifying the 
         % copy does not modify the original object. This is useful
         % internally.
->>>>>>> 13be9915
         %
         % Arg:
         %     rhs (`CommutantVar`): object to be copied
@@ -552,17 +539,10 @@
     methods (Static) % Factory methods
 
         function R = fromPermutations(generators, matrixType, field)
-<<<<<<< HEAD
-        % Creates a CommutantVar invariant under joint row/col permutation
-        %
-        % This corresponds to a sdpvar matrix that is invariant% under joint permutations of its lines
-        % and columns by the provided generators.
-=======
         % A matrix invariant under joint permutations of lines and columns.
         %
         % Creates a `CommutantVar` matrix that is invariant under joint
         % permutations of its lines and columns by the provided generators.
->>>>>>> 13be9915
         %
         % Args:
         %     generators (permutation): list of generators under which the 
@@ -589,16 +569,10 @@
         end
 
         function R = fromIndexMatrix(indexMatrix, generators, matrixType, field)
-<<<<<<< HEAD
-        % Creates an SDP matrix with additional structure. 
-        %
-        % The produced sdpvar matrix:
-=======
         % An invariant matrix with additional constraints.
         %
         % Creates a `CommutantVar` matrix with additional structure. The 
         % produced sdpvar matrix:
->>>>>>> 13be9915
         %  - is invariant under the permutation group
         %  - satisfies the structure imposed by the index matrix: two
         %    matrix elements with same index are equal to each other
@@ -802,16 +776,10 @@
         end
 
         function R = fromSdpMatrix(sdpMatrix, generators)
-<<<<<<< HEAD
-        % Imposes symmetry constraints onto an existing SDP matrix. 
-        %
-        % This creates a CommutantVar matrix which satisfies both:
-=======
         % An sdpvar matrix with symmetry constraints
         %
         % Imposes symmetry constraints onto an existing SDP matrix. This
         % creates a `CommutantVar` matrix which satisfies both:
->>>>>>> 13be9915
         %     - the structure encoded into sdpMatrix
         %     - invariance under joint permutations of its lines and
         %       columns by the provided generators.
@@ -854,19 +822,12 @@
         end
 
         function R = fromSymSdpMatrix(sdpMatrix, generators)
-<<<<<<< HEAD
-        % Blockdiags an existing SDP matrix which is already invariant under the group generators.
-        %
-        % The type of matrix (full/symmetric/hermitian) as well as the
-        % field (real/complex) is inferred from the provided matrix.
-=======
         % An invariant sdpvar matrix with symmetry constraints
         %
         % Block-diagonalizes an existing SDP matrix which is already
         % invariant under the group generators. The type of matrix
         % (full/symmetric/hermitian) as well as the field (real/complex) is
         % inferred from the provided matrix.
->>>>>>> 13be9915
         %
         % Args:
         %     sdpMatrix (sdpvar): the SDP matrix to block diagonlize
@@ -976,9 +937,8 @@
         end
         
         function nb = numel(self)
-        % Returns the number of objects (i.e. 1). 
-        %
-        % To obtain the number of elements in the matrix, use prod(size(self)) instead.
+        % Returns the number of objects (i.e. 1). To obtain the number of
+        % elements in the matrix, use prod(size(self)) instead.
         %
         % Results:
         %     nb: 1
@@ -1072,7 +1032,8 @@
         end
 
         function M = blockMask(self)
-        % Returns a 0-1-filled matrix showing the block structure of the matrix in the irrep basis.
+        % Returns a 0-1-filled matrix showing the block structure of the
+        % matrix in the irreducible basis.
         %
         % Results:
         %     M: matrix
@@ -1136,7 +1097,8 @@
         end
         
         function M = fullMatrix(self)
-        % Constructs the full form of the invariant matrix in the natural basis.
+        % Constructs the full form of the invariant matrix in the natural
+        % basis.
         %
         % Returns:
         %     M: sdpvar matrix
@@ -1168,9 +1130,8 @@
         end
 
         function vars = getVariables(self)
-        % Returns the Yalmip indices of the SDP variable used by the object. 
-        %
-        % If the object includes linear constraints, variables from
+        % Returns the Yalmip indices of the SDP variable used by the
+        % object. If the object includes linear constraints, variables from
         % the constraints are also counted.
         %
         % Returns:
@@ -1227,7 +1188,8 @@
         end
 
         function basis = getBaseMatrix(self, index)
-        % Returns the coefficients contributing the the SDP variable with given index.
+        % Returns the coefficients contributing the the SDP variable with
+        % given index.
         %
         % Args:
         %     index (integer): index of the sdp variable (or 0 for the
@@ -1248,7 +1210,8 @@
         end
 
         function see(self)
-        % Displays internal info about the structure of the matrix in full form.
+        % Displays internal info about the structure of the matrix in full
+        % form.
         %
         % See also:
         %     sdpvar.see
@@ -1302,9 +1265,8 @@
         end
 
         function varargout = subsref(self, varargin)
-        % Overload of subsref.
-        %
-        % This function is called when using the syntax '()' to extract one part of a matrix.
+        % Overload of subsref. This function is called when using the
+        % syntax '()' to extract one part of a matrix.
         %
         % Args:
         %     varargin: as usual
@@ -1373,14 +1335,10 @@
         end
 
         function okLevel = compatibleWith(X, Y)
-<<<<<<< HEAD
-        % Checks whether the block structure of Y is compatible with that of X.
-=======
         % Compares the block structure
         %
         % Checks whether the block structure of Y is compatible with that
         % of X.
->>>>>>> 13be9915
         % 
         % Args:
         %     X (`CommutantVar`, sdpvar or double)
@@ -1564,7 +1522,7 @@
 % %%%%%%%%%%%%%%%%%%%%%%%%%%%%%%%%%%%%%%%%%%%%%%%%%%%%%%%%%%%%%%%%%%%%%%% %
 
         function Z = plus(X,Y)
-        % Addition operator
+        % addition operator
         %
         % Args:
         %     X (`CommutantVar`, sdpvar or double)
@@ -1734,7 +1692,7 @@
         end
 
         function Z = minus(X,Y)
-        % Substraction operator
+        % substraction operator
         %
         % Args:
         %     X (`CommutantVar`, sdpvar or double)
@@ -1920,16 +1878,10 @@
         end
 
         function Z = times(X, Y)
-<<<<<<< HEAD
-        % Element-wise multiplication. 
-        %
-        % Only for multiplication by a scalar, use fullMatrix otherwise.
-=======
         % Element-wise multiplication
         %
         % This is to be used only for multiplication by a scalar. Use
         % fullMatrix otherwise.
->>>>>>> 13be9915
         %
         % Args:
         %     X (`CommutantVar`, sdpvar or double)
@@ -2004,16 +1956,10 @@
         end
 
         function Z = rdivide(X, Y)
-<<<<<<< HEAD
-        % Element-wise right division operator.
-        %
-        % Only for division by a scalar, use fullMatrix otherwise.
-=======
         % Element-wise right division operator
         %
         % This is to be used only for division by a scalar. Use fullMatrix
         % otherwise.
->>>>>>> 13be9915
         %
         % Args:
         %     X (`CommutantVar`, sdpvar or double)
@@ -2069,16 +2015,10 @@
         end
 
         function Z = ldivide(X, Y)
-<<<<<<< HEAD
-        % Element-wise left division operator. 
-        %
-        % Only for division by a scalar, use fullMatrix otherwise.
-=======
         % Element-wise left division operator
         %
         % This is to be used only for division by a scalar. Use fullMatrix
         % otherwise.
->>>>>>> 13be9915
         %
         % Args:
         %     X (`CommutantVar`, sdpvar or double)
@@ -2097,16 +2037,10 @@
         end
 
         function Z = mtimes(X, Y)
-<<<<<<< HEAD
-        % Matrix multiplication.
-        %
-        % Only for multiplication by a scalar, use fullMatrix otherwise.
-=======
         % Matrix multiplication
         %
         % This is to be used only for division by a scalar. Use fullMatrix
         % otherwise.
->>>>>>> 13be9915
         %
         % Args:
         %     X (`CommutantVar`, sdpvar or double)
@@ -2129,16 +2063,10 @@
         end
 
         function Z = mrdivide(X, Y)
-<<<<<<< HEAD
-        % Matrix right division operator.
-        %
-        % Only for division by a scalar, use fullMatrix otherwise.
-=======
         % Matrix right division operator
         %
         % This is to be used only for division by a scalar. Use fullMatrix
         % otherwise.
->>>>>>> 13be9915
         %
         % Args:
         %     X (`CommutantVar`, sdpvar or double)
@@ -2162,16 +2090,10 @@
         end
 
         function Z = mldivide(X, Y)
-<<<<<<< HEAD
-        % Matrix left division operator.
-        %
-        % Only for division by a scalar, use fullMatrix otherwise.
-=======
         % Matrix left division operator
         %
         % This is to be used only for division by a scalar. Use fullMatrix
         % otherwise.
->>>>>>> 13be9915
         %
         % Args:
         %     X (`CommutantVar`, sdpvar or double)
