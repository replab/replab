classdef CommutantVar < replab.Str
% Sdpvar matrices subject to symmetry constraints.
% 
% A general matrix invariant under a permutation group can be constructed 
% with the method `fromPermutations`. `fromIndexMatrix` allows for the 
% construction of a symmetry-invariant matrix with additional structure. 
% Symmetry constraints can also be imposed on existing sdpvar object with 
% the `fromSdpMatrix` constructor. If the provided SDP matrix is already 
% known to be invariant under the group, then `fromSymSdpMatrix` can be 
% used to only add the induced block structure onto this matrix.
% 
% The class implements basic algebra for invariant matrices, such as
% addition, trace, comparison, etc. These operations take precedence over
% matlab's when combining a `CommutantVar` object with a matlab builtin
% type, such as a double matrix. Due to a bug in octave, correct precedence
% cannot be guaranteed when combining a `CommutantVar` object with another
% class object on the left, such as a sdpvar. Doing so typically results in
% an error. This can be avoided in two ways:
%  1. Always put the `CommutantVar` on the left of other class objects
%     (e.g. write M >= N instead of N <= M if M is a `CommutantVar` and N a
%     sdpvar object)
%  2. Embed the sdpvar object into a `CommutantVar` object with trivial
%     symmetry: both M >= N2 and N2 >= M are possible after defining
%     N2 = replab.CommutantVar.fromSdpMatrix(N, {[]})
%
% Warning: this object inherits from a handle object, therefore it is also
% a handle object. To copy this object and obtain two identical but
% independent objects, use the `copy` method.
%
% See also `replab.CommutantVar.fromPermutations`,
%          `replab.CommutantVar.fromIndexMatrix`,
%          `replab.CommutantVar.fromSdpMatrix`,
%          `replab.CommutantVar.fromSymSdpMatrix`

% For correct class precedence use this declaration (currently not possible
% on octave due to https://savannah.gnu.org/bugs/?56864):
% classdef (InferiorClasses = {?sdpvar,?gem,?sgem}) CommutantVar < replab.Str


    properties (SetAccess = protected)
        % The block structure : dimension1 x multiplicity
        U_ % Unitary operator block-diagonalizing the matrix
        nComponents % Number of block components
        dimensions1 % Dimensions of all irreducible representations
        multiplicities % Multipliticies of all irreducible representations
        types % Type of all irreducible representations
        dim % matrix dimension
        blocks % The sdp blocks corresponding to each irreducible representation
        linearConstraints % linear constraints imposed on the matrix
        fullBlockMatrix_ % The combinations, lazy evaluated
        matrixType % full, symmetric of hermitian
        field % real or complex
        sdpMatrix_ % The provided or constructed sdpMatrix
    end

    methods


% %%%%%%%%%%%%%%%%%%%%%%%%%%%%%%%%%%%%%%%%%%%%%%%%%%%%%%%%%%%%%%%%%%%%%%% %
%                          inherited classes
% %%%%%%%%%%%%%%%%%%%%%%%%%%%%%%%%%%%%%%%%%%%%%%%%%%%%%%%%%%%%%%%%%%%%%%% %

        function s = headerStr(self)
        % Header string representing the object
        %
        % Returns:
        %     charstring: description of the object
        %
        % See also:
        %     `replab.CommutantVar.str`
        
            s = sprintf('Commutant variable %dx%d (%d blocks, %d scalar variables)', self.dim, self.dim, length(self.blocks), self.nbVars());
        end

        function names = hiddenFields(self)
        % Overload of `replab.Str.hiddenFields`
        %
        % See also:
        %     replab.Str.hiddenFields
        
            names = hiddenFields@replab.Str(self);
            names{1, end+1} = 'blocks';
            names{1, end+1} = 'nComponents';
            names{1, end+1} = 'linearConstraints';
            names{1, end+1} = 'fullBlockMatrix_';
            names{1, end+1} = 'U_';
            names{1, end+1} = 'sdpMatrix_';
        end

        function [names, values] = additionalFields(self)
        % Overload of `replab.Str.additionalFields`
        %
        % See also:
        %     `replab.Str.additionalFields`

            [names, values] = additionalFields@replab.Str(self);

            names{1,end+1} = 'U';
            values{1,end+1} = self.U;

            names{1, end+1} = 'blocks';
            dims = zeros(1,length(self.blocks));
            for i = 1:length(self.blocks)
                dims(i) = size(self.blocks{i},1);
            end
            values{1, end+1} = dims;

            if ~isempty(self.linearConstraints)
                names{1, end+1} = 'linearConstraints';
                values{1, end+1} = self.linearConstraints;
            end
        end

    end
    
% %%%%%%%%%%%%%%%%%%%%%%%%%%%%%%%%%%%%%%%%%%%%%%%%%%%%%%%%%%%%%%%%%%%%%%% %
%                               constructors
% %%%%%%%%%%%%%%%%%%%%%%%%%%%%%%%%%%%%%%%%%%%%%%%%%%%%%%%%%%%%%%%%%%%%%%% %

    methods (Access = private)

        function self = CommutantVar(generators, sdpMatrix, sdpMatrixIsSym, matrixType, field)
        % Class constructor, not to be used directly.
        %
        % Args:
        %     generators (permutation): a list of generators under which 
        %         the matrix is to remain unchanged
        %     sdpMatrix (sdpvar): the SDP matrix on which to impose 
        %         permutation invariance (should be empty if none)
        %     sdpMatrixIsSym (integer): (should be empty if no sdpMatrix 
        %         is provided)
        %         0: if the sdpMatrix is know expected to be invariant
        %             under the group action
        %         1: if the sdpMatrix is expected to be invariant under the
        %             group action but we wish to check it
        %         2: if the sdpMatrix is known to be invariant under the
        %             group action. In this case, no checks are made
        %     matrixType (charstring): one of the following:
        %         'full' : no particular structure
        %         'symmetric' : transpose-invariant matrix
        %         'hermitian' : hermitian matrix
        %     field (charstring): matrix elements are either 'real' or
        %         'complex'
        %
        % Returns:
        %     `CommutantVar`: result
        %
        % See also:
        %     `replab.CommutantVar.fromPermutations`,
        %     `replab.CommutantVar.fromSdpMatrix`,
        %     `replab.CommutantVar.fromSymSdpMatrix`
        
            try
                yalmip('version');
            catch
                error('Yalmip not found in the path');
            end
            
            % We keep track if some big rounding is done
            maxOuterEpsilonFound = 0; % Out of the block structure elements
            maxEpsilonFoundCH = 0; % If the internal complex/quaternionic structure is not exact
            maxEpsilonFoundField = 0; % If real numbers are not exactly real
            maxEpsilonFoundType = 0; % If symmetric/hermitian matrix structure is not exact
            epsilonWarning = 1e-10;

            % very special case needed to quickly construct a copy of an
            % object
            if isa(generators, 'replab.CommutantVar') && isempty(sdpMatrix) && isempty(sdpMatrixIsSym) && isempty(matrixType) && isempty(field)
                rhs = generators;
                % Override properties
%                 fns = properties(rhs);
%                 for i=1:length(fns)
%                     R.(fns{i}) = rhs.(fns{i});
%                 end
                % The above is not supported by octave, so we copy all elements
                % by hand...
                self.U_ = rhs.U_;
                self.nComponents = rhs.nComponents;
                self.dimensions1 = rhs.dimensions1;
                self.multiplicities = rhs.multiplicities;
                self.types = rhs.types;
                self.dim = rhs.dim;
                self.blocks = rhs.blocks;
                self.linearConstraints = rhs.linearConstraints;
                self.matrixType = rhs.matrixType;
                self.field = rhs.field;
                self.sdpMatrix_ = rhs.sdpMatrix_;
                return;
            end

            % Input checking
            assert(nargin <= 5, 'Not enough arguments.');
            
            assert(iscell(generators), 'Please specify generators in cell array.');
            n = size(generators{1}, 2);

            if isempty(sdpMatrix)
                assert(isempty(sdpMatrixIsSym), ['No sdpMatrix provided but sdpMatrixIsSym set to ', num2str(sdpMatrixIsSym)]);
            else
                assert(isequal(size(sdpMatrix), [n n]), 'Wrong matrix or group dimension.');
                assert(isequal(sdpMatrixIsSym, 0) || isequal(sdpMatrixIsSym, 1) || isequal(sdpMatrixIsSym, 2), 'sdpMatrixIsSym can only take value 0,1,2.');
            end
            
            assert(isequal(matrixType, 'full') || isequal(matrixType, 'symmetric') || isequal(matrixType, 'hermitian'), 'The matrix type must be ''full'', ''symmetric'' or ''hermitian''.');
            assert(isequal(field, 'real') || isequal(field, 'complex'), 'The field must be ''real'' or ''complex''.');
            if isequal(matrixType, 'hermitian') && isequal(field, 'real')
                matrixType = 'symmetric';
            end
            self.matrixType = matrixType;
            self.field = field;
            
            % Representation decomposition
            group = replab.signed.Permutations(n).subgroup(generators);
            irrDecomp = group.definingRep.decomposition;
            U = zeros(n, 0);
            dimensions1 = zeros(1,irrDecomp.nComponents);
            multiplicities = zeros(1,irrDecomp.nComponents);
            types = '';
            for i = 1:irrDecomp.nComponents
                component = irrDecomp.component(i);
                dimensions1(i) = component.irrepDimension;
                multiplicities(i) = component.multiplicity;
                types(i) = component.irrep(1).irrepInfo.divisionAlgebra;
                for j = 1:component.multiplicity
                    copy = component.irrep(j);
                    U = [U copy.U'];
                end
            end
            
            % We set most class attributes
            self.U_ = U;
            self.nComponents = length(dimensions1);
            self.dimensions1 = dimensions1;
            self.multiplicities = multiplicities;
            self.types = types;
            self.dim = sum(self.multiplicities.*self.dimensions1);

            % sanity checks
            assert(self.nComponents == length(self.multiplicities), [num2str(self.nComponents), ' components but ', num2str(length(self.multiplicities)), ' multiplicities']);
            assert(self.nComponents == length(self.types), [num2str(self.nComponents), ' components but ', num2str(length(self.types)), ' types']);
            assert(self.dim == size(self.U_,1), ['dimension is ', num2str(self.dim), ' but U is of size ', num2str(size(self.U_,1)), 'x', num2str(size(self.U_,2))]);
            assert(self.dim == size(self.U_,2), ['dimension is ', num2str(self.dim), ' but U is of size ', num2str(size(self.U_,1)), 'x', num2str(size(self.U_,2))]);

            % Constructing the SDP blocks now
            if isempty(sdpMatrix) || (sdpMatrixIsSym == 0)
                % We construct the SDP blocks from scratch
                self.blocks = cell(1,self.nComponents);
                for i = 1:self.nComponents
                    switch self.types(i)
                        case 'R'
                            if isequal(matrixType, 'full') && isequal(field, 'real')
                                self.blocks{i} = sdpvar(self.multiplicities(i), self.multiplicities(i), 'full', 'real');
                            elseif isequal(matrixType, 'symmetric') && isequal(field, 'real')
                                self.blocks{i} = sdpvar(self.multiplicities(i), self.multiplicities(i), 'symmetric', 'real');
                            elseif isequal(matrixType, 'full') && isequal(field, 'complex')
                                self.blocks{i} = sdpvar(self.multiplicities(i), self.multiplicities(i), 'full', 'complex');
                            elseif isequal(matrixType, 'symmetric') && isequal(field, 'complex')
                                self.blocks{i} = sdpvar(self.multiplicities(i), self.multiplicities(i), 'symmetric', 'complex');
                            elseif isequal(matrixType, 'hermitian') && isequal(field, 'complex')
                                self.blocks{i} = sdpvar(self.multiplicities(i), self.multiplicities(i), 'hermitian', 'complex');
                            end
                            
                        case 'C'
                            basis1 = [1  0   % from replab.domain.ComplexTypeMatrices.toMatrix(1,0);
                                      0  1];
                            basis2 = [0 -1   % from replab.domain.ComplexTypeMatrices.toMatrix(0,1);
                                      1  0];
                            
                            if isequal(matrixType, 'full') && isequal(field, 'real')
                                vars1 = sdpvar(self.multiplicities(i), self.multiplicities(i), 'full', 'real');
                                vars2 = sdpvar(self.multiplicities(i), self.multiplicities(i), 'full', 'real');
                            elseif isequal(matrixType, 'symmetric') && isequal(field, 'real')
                                vars1 = sdpvar(self.multiplicities(i), self.multiplicities(i), 'symmetric', 'real');
                                vars2 = sdpvar(self.multiplicities(i), self.multiplicities(i), 'hermitian', 'real');
                                vars2 = imag(vars2); % this part should be antisymmetric
                            elseif isequal(matrixType, 'full') && isequal(field, 'complex')
                                vars1 = sdpvar(self.multiplicities(i), self.multiplicities(i), 'full', 'complex');
                                vars2 = sdpvar(self.multiplicities(i), self.multiplicities(i), 'full', 'complex');
                            elseif isequal(matrixType, 'symmetric') && isequal(field, 'complex')
                                vars1 = sdpvar(self.multiplicities(i), self.multiplicities(i), 'symmetric', 'complex');
                                vars2R = sdpvar(self.multiplicities(i), self.multiplicities(i), 'hermitian', 'complex');
                                vars2I = sdpvar(self.multiplicities(i), self.multiplicities(i), 'hermitian', 'complex');
                                vars2 = imag(vars2R) + 1i*imag(vars2I); % this part should be fully antisymmetric
                            elseif isequal(matrixType, 'hermitian') && isequal(field, 'complex')
                                vars1 = sdpvar(self.multiplicities(i), self.multiplicities(i), 'hermitian', 'complex');
                                vars2 = sdpvar(self.multiplicities(i), self.multiplicities(i), 'hermitian', 'complex');
                                vars2 = 1i*vars2; % Real part should be antisymmetric, and imaginary part symmetric
                            end
                            
                            self.blocks{i} = kron(vars1, basis1) + kron(vars2, basis2);
                            
                        case 'H'
                            basis1 = [1  0  0  0   % from replab.domain.QuaternionTypeMatrices.toMatrix(1,0,0,0);
                                      0  1  0  0
                                      0  0  1  0
                                      0  0  0  1];
                            basis2 = [0 -1  0  0   % from replab.domain.QuaternionTypeMatrices.toMatrix(0,1,0,0);
                                      1  0  0  0
                                      0  0  0 -1
                                      0  0  1  0];
                            basis3 = [0  0 -1  0   % from replab.domain.QuaternionTypeMatrices.toMatrix(0,0,1,0);
                                      0  0  0  1
                                      1  0  0  0
                                      0 -1  0  0];
                            basis4 = [0  0  0 -1   % from replab.domain.QuaternionTypeMatrices.toMatrix(0,0,0,1);
                                      0  0 -1  0
                                      0  1  0  0
                                      1  0  0  0];
                            
                            if isequal(matrixType, 'full') && isequal(field, 'real')
                                vars1 = sdpvar(self.multiplicities(i), self.multiplicities(i), 'full', 'real');
                                vars2 = sdpvar(self.multiplicities(i), self.multiplicities(i), 'full', 'real');
                                vars3 = sdpvar(self.multiplicities(i), self.multiplicities(i), 'full', 'real');
                                vars4 = sdpvar(self.multiplicities(i), self.multiplicities(i), 'full', 'real');
                            elseif isequal(matrixType, 'symmetric') && isequal(field, 'real')
                                vars1 = sdpvar(self.multiplicities(i), self.multiplicities(i), 'symmetric', 'real');
                                vars2 = sdpvar(self.multiplicities(i), self.multiplicities(i), 'hermitian', 'real');
                                vars2 = imag(vars2); % this part should be antisymmetric
                                vars3 = sdpvar(self.multiplicities(i), self.multiplicities(i), 'hermitian', 'real');
                                vars3 = imag(vars3); % this part should be antisymmetric
                                vars4 = sdpvar(self.multiplicities(i), self.multiplicities(i), 'hermitian', 'real');
                                vars4 = imag(vars4); % this part should be antisymmetric
                            elseif isequal(matrixType, 'full') && isequal(field, 'complex')
                                vars1 = sdpvar(self.multiplicities(i), self.multiplicities(i), 'full', 'complex');
                                vars2 = sdpvar(self.multiplicities(i), self.multiplicities(i), 'full', 'complex');
                                vars3 = sdpvar(self.multiplicities(i), self.multiplicities(i), 'full', 'complex');
                                vars4 = sdpvar(self.multiplicities(i), self.multiplicities(i), 'full', 'complex');
                            elseif isequal(matrixType, 'symmetric') && isequal(field, 'complex')
                                vars1 = sdpvar(self.multiplicities(i), self.multiplicities(i), 'symmetric', 'real');
                                vars2R = sdpvar(self.multiplicities(i), self.multiplicities(i), 'hermitian', 'real');
                                vars2I = sdpvar(self.multiplicities(i), self.multiplicities(i), 'hermitian', 'real');
                                vars2 = imag(vars2R) + 1i*imag(vars2I); % this part should be fully antisymmetric
                                vars3R = sdpvar(self.multiplicities(i), self.multiplicities(i), 'hermitian', 'real');
                                vars3I = sdpvar(self.multiplicities(i), self.multiplicities(i), 'hermitian', 'real');
                                vars3 = imag(vars3R) + 1i*imag(vars3I); % this part should be fully antisymmetric
                                vars4R = sdpvar(self.multiplicities(i), self.multiplicities(i), 'hermitian', 'real');
                                vars4I = sdpvar(self.multiplicities(i), self.multiplicities(i), 'hermitian', 'real');
                                vars4 = imag(vars4R) + 1i*imag(vars4I); % this part should be fully antisymmetric
                            elseif isequal(matrixType, 'hermitian') && isequal(field, 'complex')
                                vars1 = sdpvar(self.multiplicities(i), self.multiplicities(i), 'symmetric', 'real');
                                vars2 = sdpvar(self.multiplicities(i), self.multiplicities(i), 'hermitian', 'real');
                                vars2 = 1i*vars2; % Real part should be antisymmetric, and imaginary part symmetric
                                vars3 = sdpvar(self.multiplicities(i), self.multiplicities(i), 'hermitian', 'real');
                                vars3 = 1i*vars3; % Real part should be antisymmetric, and imaginary part symmetric
                                vars4 = sdpvar(self.multiplicities(i), self.multiplicities(i), 'hermitian', 'real');
                                vars4 = 1i*vars4; % Real part should be antisymmetric, and imaginary part symmetric
                            end
                            
                            self.blocks{i} = kron(vars1, basis1) + kron(vars2, basis2) + kron(vars3, basis3) + kron(vars4, basis4);

                        otherwise
                            error('Unknown type');
                    end
                end
                
                % We keep in memory the constraint imposed by the SDP matrix
                % Possible improvement: if a SDP matrix was provided,
                %       eliminate linear constraints cleanly by applying 
                %       the generators to the SDP matrix.
                if isempty(sdpMatrix)
                    self.sdpMatrix_ = [];
                    self.linearConstraints = [];
                else
                    assert(isnumeric(sdpMatrix) || isa(sdpMatrix, 'sdpvar'), ['Wrong type for sdpMatrix: ', class(sdpMatrix), '.']);
                    self.sdpMatrix_ = sdpMatrix;
                    self.linearConstraints = (self.U_*self.fullBlockMatrix*self.U_' == sdpMatrix);
                end
            else
                % We construct the SDP blocks from the provided SDP matrix
                % off-block-diagonal terms should be zero but will be
                % checked
                
                assert(isnumeric(sdpMatrix) || isa(sdpMatrix, 'sdpvar'), ['Wrong type for sdpMatrix: ', class(sdpMatrix), '.']);
                
                % We compute each block from the provided SDP matrix
                co = 0;
                for i = 1:self.nComponents
                    d = self.dimensions1(i);
                    m = self.multiplicities(i);
                    dimBlock = m*d;
                    self.blocks{i} = self.U_(:, co + (1:dimBlock))' * sdpMatrix * self.U_(:, co + (1:dimBlock));
                    
                    % We also compute the structure when the field
                    % representation dimension is associated with the
                    % multiplicity
                    switch self.types(i)
                        case 'R'
                            mp = m;
                            dp = d;
                        case 'C'
                            mp = m*2;
                            dp = d/2;
                        case 'H'
                            mp = m*4;
                            dp = d/4;
                    end

                    % Five sanity checks (plus reducing the block size if possible):
                    % 1. block-diagonal form
                    if (sdpMatrixIsSym == 1)
                        shouldBeZero = (self.U_(:,co+(1:dimBlock))' * sdpMatrix) * self.U_(:,co+dimBlock+1:end);
                        indices = [0 getvariables(shouldBeZero)];
                        for ind = indices
                            maxOuterEpsilonFound = max([maxOuterEpsilonFound, max(max(abs(getbasematrix(shouldBeZero,ind))))]);
                        end
                    end
                    
                    % 2. Fine-grained form of blocks in presence of large
                    % dimensions
                    if (dp > 1)
                        tmp = reshape(permute(reshape(self.blocks{i}, [dp mp dp mp]), [2 1 4 3]), dp*mp*[1 1]);
                        
                        if (sdpMatrixIsSym == 1)
                            for j = 1:dp-1
                                for k = j:dp
                                    if j == k
                                        shouldBeZero = tmp((j-1)*mp + (1:mp), (k-1)*mp + (1:mp)) - tmp(1:mp,1:mp);
                                    else
                                        shouldBeZero = tmp((j-1)*mp + (1:mp), (k-1)*mp + (1:mp));
                                    end
                                    indices = [0 getvariables(shouldBeZero)];
                                    for ind = indices
                                        maxOuterEpsilonFound = max([maxOuterEpsilonFound, max(max(abs(getbasematrix(shouldBeZero,ind))))]);
                                    end
                                end
                            end
                        end
                        
                        % Enforce the structure
                        self.blocks{i} = tmp(1:mp, 1:mp);
                    end
                    
                    % 3. Check the block structure for complex and
                    % quaternionic representations
                    if (sdpMatrixIsSym == 1) && ~isequal(self.types(i), 'R')
                        if isequal(self.types(i), 'C')
                            checkbases = {[1 0; 0 -1], [0 1; 1 0]};
                        elseif isequal(self.types(i), 'H')
                            checkbases = {[1 0 0 0; 0 -1 0 0; 0 0 0 0], [1 0 0 0; 0 0 0 0; 0 0 -1 0; 0 0 0 0], [1 0 0 0; 0 0 0 0; 0 0 0 0; 0 0 0 -1], ...
                                [0 1 0 0; 1 0 0 0; 0 0 0 0; 0 0 0 0], [0 1 0 0; 0 0 0 0; 0 0 0 -1; 0 0 0 0], [0 1 0 0; 0 0 0 0; 0 0 0 0; 0 0 1 0], ...
                                [0 0 1 0; 0 0 0 1; 0 0 0 0; 0 0 0 0], [0 0 1 0; 0 0 0 0; 1 0 0 0; 0 0 0 0], [0 0 1 0; 0 0 0 0; 0 0 0 0; 0 -1 0 0], ...
                                [0 0 0 1; 0 0 -1 0; 0 0 0 0; 0 0 0 0], [0 0 0 1; 0 0 0 0; 0 1 0 0; 0 0 0 0], [0 0 0 1; 0 0 0 0; 0 0 0 0; 1 0 0 0]};
                        end
                        for j = 1:length(checkbases)
                            % We just need to check the first element
                            shouldBeZero = sum(sum( checkbases{j}.*self.blocks{i}(1:size(checkbases{j},1), 1:size(checkbases{j},2)) ));
                            indices = [0 getvariables(shouldBeZero)];
                            for ind = indices
                                maxEpsilonFoundCH = max([maxEpsilonFoundCH, max(max(abs(getbasematrix(shouldBeZero,ind))))]);
                            end
                        end
                    end
                
                    % 4. Check for complexity
                    if (sdpMatrixIsSym == 1) && isequal(field, 'real')
                        shouldBeZero = imag(self.blocks{i});
                        indices = [0 getvariables(shouldBeZero)];
                        tmp = 0;
                        for ind = indices
                            tmp = max([tmp, max(max(abs(getbasematrix(shouldBeZero,ind))))]);
                        end
                        maxEpsilonFoundType = max([maxEpsilonFoundType, tmp]);
                        if tmp > 0
                            self.blocks{i} = real(self.blocks{i});
                        end
                    end
                    
                    % 5. Check symmetry or hermiticity
                    if (sdpMatrixIsSym == 1) && ~isequal(matrixType, 'full')
                        if isequal(matrixType, 'symmetric')
                            shouldBeZero = self.blocks{i} - self.blocks{i}.';
                        elseif isequal(matrixType, 'hermitian')
                            shouldBeZero = self.blocks{i} - self.blocks{i}';
                        end
                        indices = [0 getvariables(shouldBeZero)];
                        tmp = 0;
                        for ind = indices
                            tmp = max([tmp, max(max(abs(getbasematrix(shouldBeZero,ind))))]);
                        end
                        maxEpsilonFoundType = max([maxEpsilonFoundType, tmp]);
                        if tmp > 0
                            if isequal(matrixType, 'symmetric')
                                self.blocks{i} = (self.blocks{i} + self.blocks{i}.')/2;
                            elseif isequal(matrixType, 'hermitian')
                                self.blocks{i} = (self.blocks{i} + self.blocks{i}')/2;
                            end
                        end
                        if isequal(matrixType, 'symmetric')
                            assert(issymmetric(self.blocks{i}) == 1);
                        elseif isequal(matrixType, 'hermitian')
                            assert(ishermitian(self.blocks{i}) == 1);
                        end
                    end
                    
                    co = co + dimBlock;
                end
                assert(co == size(sdpMatrix,1))
                
                if maxOuterEpsilonFound > epsilonWarning
                    warning(['The provided SDP matrix does not approximately block-diagonalizes: max delta = ', num2str(maxOuterEpsilonFound), char(10), ...
                        'Off-block-diagonal elements have been replaced by zeros.', char(10), ...
                        'It might be better to use replab.CommutantVar.fromSdpMatrix.']);
                end
                if maxEpsilonFoundCH > epsilonWarning
                    warning(['The provided SDP matrix does not block-diagonalizes into blocks of the expected real/complex/quaternionic structure: max delta = ', num2str(maxEpsilonFoundCH), char(10), ...
                        'The structure has not been enforced.', char(10), ...
                        'It might be better to use replab.CommutantVar.fromSdpMatrix.']);
                end
                if maxEpsilonFoundField > epsilonWarning
                    warning(['The provided SDP matrix does not block-diagonalizes into real blocks: max delta = ', num2str(maxEpsilonFoundField), char(10), ...
                        'Imaginary part has been set to zero.', char(10), ...
                        'It might be better to use replab.CommutantVar.fromSdpMatrix.']);
                end
                if maxEpsilonFoundType > epsilonWarning
                    warning(['The provided SDP matrix does not block-diagonalizes into symmetric/hermitian form: max delta = ', num2str(maxEpsilonFoundType), char(10), ...
                        'Blocks have been symmetrized.', char(10), ...
                        'It might be better to use replab.CommutantVar.fromSdpMatrix.']);
                end
                
                self.sdpMatrix_ = sdpMatrix;
                self.linearConstraints = [];
            end
        end
        
    end
    
    methods

        function R = copy(rhs)
<<<<<<< HEAD
        % Creates an identical but independent copy of rhs. 
        %
        % Modifying the 
=======
        % Copies a `CommutantVar` object
        %
        % Creates an identical but independent copy of rhs. Modifying the 
>>>>>>> ee83ede5
        % copy does not modify the original object. This is useful
        % internally.
        %
        % Arg:
        %     rhs (`CommutantVar`): object to be copied
        %
        % Returns:
        %     `CommutantVar`: result

            % Create a new simple object
            R = replab.CommutantVar(rhs, [], [], [], []);
        end

    end

    methods (Static) % Factory methods

        function R = fromPermutations(generators, matrixType, field)
        % A matrix invariant under joint permutations of lines and columns.
        %
        % Creates a `CommutantVar` matrix that is invariant under joint
        % permutations of its lines and columns by the provided generators.
        %
        % Args:
        %     generators (permutation): list of generators under which the 
        %         matrix is to remain unchanged
        %     matrixType (charstring): one of the following:
        %         'full' : no particular structure
        %         'symmetric' : transpose-invariant matrix
        %         'hermitian' : hermitian matrix
        %     field (charstring): matrix elements are either 'real' or 
        %         'complex'
        %
        % Returns:
        %     `CommutantVar`: result
        %
        % Example:
        %     >>> matrix = replab.CommutantVar.fromPermutations({[3 1 2]}, 'symmetric', 'real');
        %
        % See also:
        %     `replab.CommutantVar.fromIndexMatrix`
        %     `replab.CommutantVar.fromSdpMatrix`
        %     `replab.CommutantVar.fromSymSdpMatrix`
        
            R = replab.CommutantVar(generators, [], [], matrixType, field);
        end

        function R = fromIndexMatrix(indexMatrix, generators, matrixType, field)
        % An invariant matrix with additional constraints.
        %
        % Creates a `CommutantVar` matrix with additional structure. The 
        % produced sdpvar matrix:
        %  - is invariant under the permutation group
        %  - satisfies the structure imposed by the index matrix: two
        %    matrix elements with same index are equal to each other
        % 
        % This is obtained by first performing an exact Reynolds
        % simplification of the matrix of indices so that it is invariant
        % under the group.
        %
        % Args:
        %     indexMatrix (integer array): matrix with integer values 
        %         corresponding to the label of the variable at each 
        %         element. The actual index values are irrelevant.
        %     generators (permutation): a list of generators under which 
        %         the matrix remains unchanged
        %     matrixType (charstring): one of the following:
        %         'full' : no particular structure
        %         'symmetric' : transpose-invariant matrix
        %         'hermitian' : hermitian matrix
        %     field (charstring): matrix elements are either 'real' or 'complex'
        %
        % Returns:
        %     `CommutantVar`: result
        %
        % Example:
        %     >>> indexMatrix = [1 1 3 4; 1 5 6 30; 3 6 10 11; 4 30 11 15];
        %     >>> matrix = replab.CommutantVar.fromIndexMatrix(indexMatrix, {[4 1 2 3]}, 'symmetric', 'real');
        %
        % See also:
        %     `replab.CommutantVar.fromPermutations`
        %     `replab.CommutantVar.fromSdpMatrix`
        %     `replab.CommutantVar.fromSymSdpMatrix`

            % Basic tests
            assert(max(max(abs(indexMatrix - round(indexMatrix)))) == 0, 'The indexMatrix must be a matrix of integers.');
            d = size(indexMatrix, 1);
            for i = 1:length(generators)
                assert(length(generators{i}) == d, 'Generators and indexMatrix dimensions don''t match.');
            end
            assert(isequal(matrixType, 'full') || isequal(matrixType, 'symmetric') || isequal(matrixType, 'hermitian'), 'The matrix type must be ''full'', ''symmetric'' or ''hermitian''.');
            assert(isequal(field, 'real') || isequal(field, 'complex'), 'The field must be ''real'' or ''complex''.');
            if isequal(matrixType, 'hermitian') && isequal(field, 'real')
                matrixType = 'symmetric';
            end
            
            % First, we make the indexMatrix invariant under the group
            
            % We renumber all indices so they match default numbering
            [values, indices] = unique(indexMatrix(:), 'first');
            invPerm = sparse(values, 1, indices);
            indexMatrix = full(invPerm(indexMatrix));
            
            % We write the action of the generators on the matrix elements
            generators2 = cell(size(generators));
            M = reshape(1:d^2, [d d]);
            for i = 1:length(generators)
                generators2{i} = reshape(M(generators{i}, generators{i}), 1, d^2);
            end
            group = replab.Permutations(d^2).subgroup(generators2);

            % Identify the orbits
            orbits = group.orbits.blockIndex;
            
            % Make sure orbits are numbered in a similar way
            [values, indices] = unique(orbits(:), 'first');
            invPerm = sparse(values, 1, indices);
            orbits = full(invPerm(orbits));
            
            % Merge orbits with indices
            pairs = [reshape(indexMatrix, d^2, 1), orbits];

            if isequal(matrixType, 'symmetric')
                % Also impose that indexMatrix is symmetric
                pairs = [pairs; reshape(indexMatrix, d^2, 1) reshape(indexMatrix', d^2, 1)];
            end
            pairs = unique(sort(pairs, 2), 'rows');

            % We use a burning algorithm to identify all connected subsets
            %images = replab.Partition.connectedComponents(replab.graph.edge2adj(pairs)).blockIndex;
            subsets = replab.graph.burning(pairs);
            
            % We attribute the number to each element of each class
            images = zeros(max(unique(pairs)), 1);
            for i = 1:length(subsets)
                images(subsets{i}) = i;
            end
            
            % First we identify the index for each element
            % We substitute just one index per class of indices
            [values, indices] = unique(unique(indexMatrix(:)), 'first');
            invPerm = sparse(values, 1, indices);
            tmp = sparse(1:numel(indexMatrix), invPerm(reshape(indexMatrix,1,numel(indexMatrix))), true);
            %indexMatrix = reshape(tmp*images(values), d, d)
            
            % Now we can declare the desired number of variables and
            % attribute them
            if isequal(field, 'real')
                vars = sdpvar(length(subsets), 1);
            else
                % complex coefficients
                if isequal(matrixType, 'hermitian')
                    % find coefficients which must be real
                    imagesMatrix = reshape(tmp*images(values), d, d);
                    diagImages = unique(diag(imagesMatrix));
                    pairsH = [reshape(imagesMatrix, d^2, 1) reshape(imagesMatrix', d^2, 1)];
                    pairsH = unique(sort(pairsH, 2), 'rows');

                    subsetsH = replab.graph.burning(pairsH);
                    
                    % We distinguish between images which are real, and
                    % images which are conjugated to each other
                    subsetsR = {}; % real variables
                    subsetsC = {}; % mutually conjugated variables
                    for i = 1:length(subsetsH)
                        isReal = false;
                        for j = 1:length(diagImages)
                            if ismember(diagImages(j), subsetsH{i})
                                subsetsR{end+1} = subsetsH{i};
                                isReal = true;
                                break;
                            end
                        end
                        if ~isReal
                            % We try to find a 2-coloring of the graph
                            % corresponding to these indices. If it does
                            % not exist, then the variables must be real.
                            
                            % Fist we select the edges connecting vertices
                            % in this set
                            maskPairs = 0*pairsH;
                            for j = 1:length(subsetsH{i})
                                maskPairs = maskPairs + (pairsH == subsetsH{i}(j));
                            end
                            selPairs = pairsH(find(sum(maskPairs,2)),:);
                            
                            if sum(diff(selPairs,1,2) == 0) >= 1
                                % element must be equal to its conjugate,
                                % so it must be real
                                subsetsR{end+1} = subsetsH{i};
                            else
                                % We try to split the element with respect
                                % to conjugacy
                                [colorable, coloring] = replab.graph.graphIsBipartite(selPairs);
                                if colorable == 0
                                    subsetsR{end+1} = subsetsH{i};
                                else
                                    subsetsC{end+1} = coloring;
                                end
                            end
                        end
                    end
                    
                    % the real variables
                    nbRealVariables = length(subsetsR);
                    varsR = sdpvar(nbRealVariables,1);
                    
                    % placement of the real variables
                    indR1 = [subsetsR{:}];
                    indR2 = zeros(size(indR1));
                    co = 1;
                    for i = 1:nbRealVariables
                        indR2(co:co+length(subsetsR{i})-1) = i;
                        co = co + length(subsetsR{i});
                    end
                    
                    % the complex variables
                    nbComplexVariables = length(subsetsC);
                    varsC = sdpvar(nbComplexVariables,1,'full','complex');
                    varsC = reshape([varsC conj(varsC)].', 2*nbComplexVariables,1);
                    
                    % placement of the complex variables
                    indC1 = [subsetsC{:}];
                    indC2 = zeros(1,size(indC1,2));
                    co = 1;
                    for i = 1:nbComplexVariables
                        indC2(co+find(subsetsC{i}(2,:)==1)-1) = 2*(i-1)+1;
                        indC2(co+find(subsetsC{i}(2,:)==2)-1) = 2*(i-1)+2;
                        co = co + size(subsetsC{i},2);
                    end
                    
                    % All together
                    if nbComplexVariables == 0
                        ind1 = indR1;
                        ind2 = indR2;
                        field = 'real';
                        if isequal(matrixType, 'hermitian')
                            matrixType = 'symmetric';
                        end
                    else
                        ind1 = [indR1, indC1(1,:)];
                        ind2 = [indR2, indR2(end)+indC2];
                    end
                    
                    vars = sparse(ind1, ind2, 1)*[varsR; varsC];
                else
                    vars = sdpvar(length(subsets), 1, 'full', 'complex');
                end
            end
            sdpMatrix = reshape(tmp*vars(images(values)), d, d);
            
            R = replab.CommutantVar(generators, sdpMatrix, 1, matrixType, field);
        end

        function R = fromSdpMatrix(sdpMatrix, generators)
        % An sdpvar matrix with symmetry constraints
        %
        % Imposes symmetry constraints onto an existing SDP matrix. This
        % creates a `CommutantVar` matrix which satisfies both:
        %     - the structure encoded into sdpMatrix
        %     - invariance under joint permutations of its lines and
        %       columns by the provided generators.
        % The type of matrix (full/symmetric/hermitian) as well as the
        % field (real/complex) is inferred from the provided matrix.
        %
        % Args:
        %     sdpMatrix (sdpvar): the SDP matrix on which to impose
        %         permutation invariance
        %     generators (permutation): a list of generators under which 
        %         the matrix is to remain unchanged
        %
        % Returns:
        %     `CommutantVar`: result
        %
        % Example:
        %     >>> sdpMatrix = sdpvar(3);
        %     >>> matrix = replab.CommutantVar.fromSdpMatrix(sdpMatrix, {[3 1 2]});
        %
        % See also:
        %     `replab.CommutantVar.fromPermutations`
        %     `replab.CommutantVar.fromIndexMatrix`
        %     `replab.CommutantVar.fromSymSdpMatrix`

            if issymmetric(sdpMatrix)
                matrixType = 'symmetric';
            elseif ishermitian(sdpMatrix)
                matrixType = 'hermitian';
            else
                matrixType = 'full';
            end
            
            if isreal(sdpMatrix)
                field = 'real';
            else
                field = 'complex';
            end
            
            R = replab.CommutantVar(generators, sdpMatrix, 0, matrixType, field);
        end

        function R = fromSymSdpMatrix(sdpMatrix, generators)
        % An invariant sdpvar matrix with symmetry constraints
        %
        % Block-diagonalizes an existing SDP matrix which is already
        % invariant under the group generators. The type of matrix
        % (full/symmetric/hermitian) as well as the field (real/complex) is
        % inferred from the provided matrix.
        %
        % Args:
        %     sdpMatrix (sdpvar): the SDP matrix to block diagonlize
        %     generators (permutation): a list of generators under which
        %         the matrix remains unchanged
        %
        % Returns:
        %     `CommutantVar`: result
        %
        % Example:
        %     >>> x = sdpvar;
        %     >>> y = sdpvar;
        %     >>> sdpMatrix = [x y y; y x y; y y x];
        %     >>> matrix = replab.CommutantVar.fromSymSdpMatrix(sdpMatrix, {[3 1 2]});
        %
        % See also:
        %     `replab.CommutantVar.fromPermutations`
        %     `replab.CommutantVar.fromIndexMatrix`
        %     `replab.CommutantVar.fromSdpMatrix`

            if issymmetric(sdpMatrix)
                matrixType = 'symmetric';
            elseif ishermitian(sdpMatrix)
                matrixType = 'hermitian';
            else
                matrixType = 'full';
            end
            
            if isreal(sdpMatrix)
                field = 'real';
            else
                field = 'complex';
            end
            
            R = replab.CommutantVar(generators, sdpMatrix, 1, matrixType, field);
        end
        
    end


    methods

% %%%%%%%%%%%%%%%%%%%%%%%%%%%%%%%%%%%%%%%%%%%%%%%%%%%%%%%%%%%%%%%%%%%%%%% %
%                       access to class properties
% %%%%%%%%%%%%%%%%%%%%%%%%%%%%%%%%%%%%%%%%%%%%%%%%%%%%%%%%%%%%%%%%%%%%%%% %

        function s = str(self)
        % Nice string representation
        %
        % Returns:
        %     charstring: result
        %
        % See also:
        %     `replab.CommutantVar.headerStr`
        
        % TODO: merge this function into the interaction with the Str class
        
            s = ['SDP matrix of size ', num2str(self.dim), 'x', num2str(self.dim), ' with ', num2str(self.nbVars), ' variables.'];
            s = [s, char(10)];
            s = [s, 'Block structure: '];
            for i = 1:self.nComponents
                switch self.types(i)
                    case 'R'
                        s = [s, num2str(self.dimensions1(i)), '*', num2str(self.multiplicities(i)), 'x', num2str(self.multiplicities(i)), ' + '];
                    case 'C'
                        s = [s, num2str(self.dimensions1(i)/2), '*', num2str(2*self.multiplicities(i)), 'x', num2str(2*self.multiplicities(i)), ' + '];
                    case 'H'
                        s = [s, num2str(self.dimensions1(i)/4), '*', num2str(4*self.multiplicities(i)), 'x', num2str(4*self.multiplicities(i)), ' + '];
                    otherwise
                        error('Unknown type');
                end
            end
            s = s(1:end-3);
        end

        function [s1, s2] = size(self, d)
        % Returns the matrix size
        %
        % Args:
        %     d (integer, optional): specific dimension
        %
        % Returns:
        % --------
        %     s1: integer
        %         The dimension array, or first dimension if s2 is also
        %         requested
        %     s2: integer
        %         The second dimension (optional)
        %
        % Example:
        %     >>> matrix = replab.CommutantVar.fromPermutations({[3 1 2]}, 'symmetric', 'real');
        %     >>> size(matrix);
        %
        % See also:
        %     `size`
        %     `replab.CommutantVar.numel`
        
            if (nargin >= 2) && (d ~= 1) && (d ~= 2)
                error('Wrong dimension in gem::size');
            end

            s1 = self.dim*[1 1];

            if nargin >= 2
                s1 = s1(d);
            elseif nargout == 2
                s2 = s1(2);
                s1 = s1(1);
            end
        end
        
        function nb = numel(self)
<<<<<<< HEAD
        % Returns the number of objects (i.e. 1). 
        %
        % To obtain the number of
=======
        % Number of elements
        %
        % Returns the number of objects (i.e. 1). To obtain the number of
>>>>>>> ee83ede5
        % elements in the matrix, use prod(size(self)) instead.
        %
        % Returns:
        %     integer: 1
        %
        % Example:
        %     >>> matrix = replab.CommutantVar.fromPermutations({[3 1 2]}, 'symmetric', 'real');
        %     >>> numel(matrix);
        %
        % See also:
        %     `numel`
        %     `replab.CommutantVar.size`
        
            nb = 1;
        end
        
        function bool = isreal(self)
        % Tells whether the matrix is real
        %
        % Returns:
        %     bool: true iff the matrix is real
        %
        % Example:
        %     >>> matrix = replab.CommutantVar.fromPermutations({[3 1 2]}, 'symmetric', 'real');
        %     >>> isreal(matrix);
        %
        % See also:
        %     `isreal`
        %     `replab.CommutantVar.issymmetric`
        %     `replab.CommutantVar.ishermitian`
        
            bool = isequal(self.field, 'real');
        end

        function bool = issymmetric(self)
        % Tells whether the matrix is invariant under transposition
        %
        % Returns:
        %     bool: true iff the matrix is invariant under transposition
        %
        % Example:
        %     >>> matrix = replab.CommutantVar.fromPermutations({[3 1 2]}, 'symmetric', 'real');
        %     >>> issymmetric(matrix);
        %
        % See also:
        %     `issymmetric`
        %     `replab.CommutantVar.isreal`
        %     `replab.CommutantVar.ishermitian`
        
            bool = isequal(self.matrixType, 'symmetric');
        end

        function bool = ishermitian(self)
        % Tells whether the matrix is invariant under complex transposition
        %
        % Returns:
        %     bool: true iff the matrix is invariant under complex transposition
        %
        % Example:
        %     >>> matrix = replab.CommutantVar.fromPermutations({[3 1 2]}, 'hermitian', 'complex');
        %     >>> ishermitian(matrix);
        %
        % See also:
        %     `ishermitian`
        %     `replab.CommutantVar.isreal`
        %     `replab.CommutantVar.issymmetric`
        
            if isequal(self.field, 'real')
                bool = isequal(self.matrixType, 'symmetric') | isequal(self.matrixType, 'hermitian');
            else
                bool = isequal(self.matrixType, 'hermitian');
            end
        end

        function M = block(self, i)
        % Returns the desired block
        %
        % Args:
        %     i (integer): block component number
        % 
        % Returns:
        %     sdpvar: sdpvar block
        %
        % Example:
        %     >>> matrix = replab.CommutantVar.fromPermutations({[3 1 2]}, 'symmetric', 'real');
        %     >>> matrix.block(2);
        %
        % See also:
        %     `replab.CommutantVar.nComponents`
        
            M = self.blocks{i};
        end

        function M = blockMask(self)
<<<<<<< HEAD
        % Returns a 0-1-filled matrix showing the block structure of the matrix in the irreducible basis.
=======
        % Block structure
        %
        % Returns a 0-1-filled matrix showing the block structure of the
        % matrix in the irreducible basis.
>>>>>>> ee83ede5
        %
        % Returns:
        %     integer matrix: matrix
        %
        % Example:
        %     >>> matrix = replab.CommutantVar.fromPermutations({[2 3 1]}, 'symmetric', 'real');
        %     >>> matrix.blockMask;
        
            M = zeros(self.dim, self.dim);
            co = 0;
            for i = 1:self.nComponents
                d = self.dimensions1(i);
                switch self.types(i)
                    case 'R'
                    case 'C'
                        d = d/2;
                    case 'H'
                        d = d/4;
                    otherwise
                        error('Unknown type');
                end
                M(co+[1:d*size(self.blocks{i},1)], co+[1:d*size(self.blocks{i},1)]) = kron(ones(size(self.blocks{i})), eye(d));
                co = co + d*size(self.blocks{i},1);
            end
        end

        function M = fullBlockMatrix(self)
        % Returns the full matrix in its block-diagonal form.
        %
        % Returns:
        %     sdpvar matrix: sdpvar matrix in block diagonal form
        %
        % Example:
        %     >>> matrix = replab.CommutantVar.fromPermutations({[2 3 1]}, 'symmetric', 'real');
        %     >>> % see(matrix.fullBlockMatrix); TODO: correct
            
            if isempty(self.fullBlockMatrix_)
                % We construct the matrix for the first time
                M = sdpvar(1);
                M(self.dim^2) = 0;
                M = reshape(M, self.dim*[1 1]);
                co = 0;
                for i = 1:self.nComponents
                    d = self.dimensions1(i);
                    switch self.types(i)
                        case 'R'
                        case 'C'
                            d = d/2;
                        case 'H'
                            d = d/4;
                        otherwise
                            error('Unknown type');
                    end
                    M(co + (1:d*size(self.blocks{i},1)), co + (1:d*size(self.blocks{i},1))) = kron(self.blocks{i}, eye(d));
                    co = co + d*size(self.blocks{i},1);
                end
                self.fullBlockMatrix_ = M;
            else
                M = self.fullBlockMatrix_;
            end
        end
        
        function M = fullMatrix(self)
<<<<<<< HEAD
        % Constructs the full form of the invariant matrix in the natural basis.
=======
        % Constructs the invariant matrix in the natural basis.
>>>>>>> ee83ede5
        %
        % Returns:
        %     sdpvar matrix: sdpvar matrix
        % 
        % Example:
        %     >>> matrix = replab.CommutantVar.fromPermutations({[2 3 1]}, 'symmetric', 'real');
        %     >>> % see(matrix.fullMatrix); TODO: correct
        
            if ~isempty(self.sdpMatrix_)
                M = self.sdpMatrix_;
            else
                instructions = struct('type', '()');
                instructions.subs = {':', ':'};
                M = subsref(self, instructions);
            end
        end

        function M = U(self)
        % Returns the block-diagonalizing unitary.
        %
        % Returns:
        %     double matrix: unitary
        % 
        % Example:
        %     >>> matrix = replab.CommutantVar.fromPermutations({[2 3 1]}, 'symmetric', 'real');
        %     >>> matrix.U;
        
            M = full(self.U_);
        end

        function vars = getVariables(self)
<<<<<<< HEAD
        % Returns the Yalmip indices of the SDP variable used by the object. 
        %
        % If the object includes linear constraints, variables from
=======
        % Lists sdp variables used by the object
        %
        % Returns the Yalmip indices of the SDP variable used by the
        % object. If the object includes linear constraints, variables from
>>>>>>> ee83ede5
        % the constraints are also counted.
        %
        % Returns:
        %     integer row vector: vector of indices 
        %
        % Example:
        %     >>> matrix1 = replab.CommutantVar.fromPermutations({[2 3 1]}, 'symmetric', 'real');
        %     >>> matrix1.getVariables;
        %     >>> matrix2 = replab.CommutantVar.fromSdpMatrix(sdpvar(3), {[2 3 1]});
        %     >>> matrix2.getVariables;
        %     >>> x = sdpvar;
        %     >>> sdpMatrix = [1 x x; x 1 x; x x 1];
        %     >>> matrix3 = replab.CommutantVar.fromSymSdpMatrix(sdpMatrix, {[2 3 1]});
        %     >>> matrix3.getVariables;
        %
        % See also:
        %     `replab.CommutantVar.nbVars`
        %     `replab.CommutantVar.getBaseMatrix`
        %     `sdpvar.getvariables`

            vars = getvariables(self.blocks{1});
            for i = 2:self.nComponents
                vars = [vars, getvariables(self.blocks{i})];
            end
            vars = unique(vars);
            
            % If we want to include variables from the linear constraints as well:
            if ~isempty(self.linearConstraints)
                vars = unique([vars, getvariables(self.linearConstraints)]);
            end
        end

        function n = nbVars(self)
        % Returns the number of SDP variable used be the object.
        %
        % Returns:
        %     integer: number of SDP variables
        %
        % Example:
        %     >>> matrix1 = replab.CommutantVar.fromPermutations({[2 3 1]}, 'symmetric', 'real');
        %     >>> matrix1.nbVars;
        %     >>> matrix2 = replab.CommutantVar.fromSdpMatrix(sdpvar(3), {[2 3 1]});
        %     >>> matrix2.nbVars;
        %     >>> x = sdpvar;
        %     >>> sdpMatrix = [1 x x; x 1 x; x x 1];
        %     >>> matrix3 = replab.CommutantVar.fromSymSdpMatrix(sdpMatrix, {[2 3 1]});
        %     >>> matrix3.nbVars;
        %
        % See also:
        %     `replab.CommutantVar.getVariables`
        %     `replab.CommutantVar.getBaseMatrix`
        
            n = length(self.getVariables);
        end

        function basis = getBaseMatrix(self, index)
<<<<<<< HEAD
        % Returns the coefficients contributing the the SDP variable with given index.
=======
        % Matrix of coefficient for a given sdp variable index
        %
        % Returns the coefficients contributing the the SDP variable with
        % given index.
>>>>>>> ee83ede5
        %
        % Args:
        %     index (integer): index of the sdp variable (or 0 for the
        %         constant term)
        %
        % Returns:
        %     double matrix: the matrix of coefficients
        %
        % See also:
        %     `replab.CommutantVar.getVariables`
        %     `replab.CommutantVar.see`
        %     `sdpvar.getBaseMatrix`

            % For now, we simply return the coefficients if they are in the
            % fullMatrix, TODO : also take into account the linear
            % constraint...
            basis = getbasematrix(self.fullMatrix, index);
        end

        function see(self)
<<<<<<< HEAD
        % Displays internal info about the structure of the matrix in full form.
=======
        % Displays internal structure of variables
        %
        % Displays internal info about the structure of the matrix in full
        % form.
>>>>>>> ee83ede5
        %
        % See also:
        %     `sdpvar.see`
        
            see(self.fullMatrix);
        end

        function val = value(self)
        % Returns the current numerical value of the object.
        %
        % Returns:
        %     double matrix: numerical value taken by the object
        %
        % See also:
        %     `sdpvar.value`
        
            val = value(self.fullMatrix);
        end

% %%%%%%%%%%%%%%%%%%%%%%%%%%%%%%%%%%%%%%%%%%%%%%%%%%%%%%%%%%%%%%%%%%%%%%% %
%                            utility methods
% %%%%%%%%%%%%%%%%%%%%%%%%%%%%%%%%%%%%%%%%%%%%%%%%%%%%%%%%%%%%%%%%%%%%%%% %

        function lastIndex = end(self, k, n)
        % Returns the last index
        %
        % Returns the last index in an indexing expression such as 
        % self(1,2:end) or self(end).
        %
        % Args:
        %     k: dimension
        %     n: number of dimensions on which the indexing is done
        %
        % Returns:
        %     double: result
        %
        % See also:
        %     `replab.CommutantVar.subsref`

            if n == 1
                % Then the indexing is done with only one index, as in a(end)
                lastIndex = prod(size(self));
            else
                % Then the indexing is done with two indices, as in a(end,1:2)
                if (k < 1) || (k > 2)
                    error('Only two dimensions available');
                end
                s = size(self);
                lastIndex = s(k);
            end
        end

        function varargout = subsref(self, varargin)
        % Overload of subsref.
        %
<<<<<<< HEAD
        % This function is called when using the
        % syntax '()' to extract one part of a matrix.
=======
        % This function is called when using the syntax '()' to extract one
        % part of a matrix.
>>>>>>> ee83ede5
        %
        % Args:
        %     varargin: as usual
        %
        % Returns:
        %     depends on the usage: depends on usage
        %
        % Example:
        %     >>> matrix = replab.CommutantVar.fromPermutations({[2 3 1]}, 'symmetric', 'real');
        %     >>> matrix(1);
        %
        % See also:
        %     `subsref`
        
            switch varargin{1}(1).type
                case '()'
                    % If the matrix in full form is known, we extract the
                    % elements directly from it
                    if ~isempty(self.sdpMatrix_)
                        [varargout{1:nargout}] = subsref(self.sdpMatrix_, varargin{1});
                        return;
                    end
                    
                    % The matrix in full form has not been constructed, we
                    % rely on the matrix in block form
                    switch length(varargin{1}.subs)
                        case 1
                            % call of the form self([1 2 4 5])
                            [varargout{1:nargout}] = subsref(self.fullMatrix, varargin{1});
                        case 2
                            % call of the form self([1 2], [4 5])
                            
                            % If needed, we replace ':' by actual indices
                            for i = 1:2
                                if ischar(varargin{1}.subs{i}) && isequal(varargin{1}.subs{i}, ':')
                                    varargin{1}.subs{i} = 1:size(self,i);
                                end
                            end
                            
                            % Now we extract only the requested part
                            M = self.fullBlockMatrix;
                            if length(varargin{1}.subs{1})*size(self,2) <= size(self,1)*length(varargin{1}.subs{2})
                                varargout{1} = (self.U_(varargin{1}.subs{1},:)*M)*(self.U_(varargin{1}.subs{2},:)');
                            else
                                varargout{1} = self.U_(varargin{1}.subs{1},:)*(M*(self.U_(varargin{1}.subs{2},:)'));
                            end
                            
                            % Make sure symmetry/hermiticity is preserved
                            if isequal(varargin{1}.subs{1}, varargin{1}.subs{2})
                                if isequal(self.matrixType, 'symmetric')
                                    varargout{1} = (varargout{1} + varargout{1}.')/2;
                                elseif isequal(self.matrixType, 'hermitian')
                                    varargout{1} = (varargout{1} + varargout{1}')/2;
                                end
                            end
                            
                        otherwise
                            error('Too many indices for 2-dimensional object');
                    end
                case '.'
                    % This was actually a function call
                    [varargout{1:nargout}] = builtin('subsref',self,varargin{1});
                otherwise
                    error('Not a valid indexing expression');
            end
        end

        function okLevel = compatibleWith(X, Y)
        % Compares the block structure
        %
        % Checks whether the block structure of Y is compatible with that
        % of X.
        % 
        % Args:
        %     X (`CommutantVar`, sdpvar or double)
        %     Y (`CommutantVar`, sdpvar or double)
        %
        % Returns:
        % --------
        %     integer:
        %         0 if Y is not compatible with X
        %         1 if Y has the block structure of X
        %         2 if Y has the block structure of X and identical blocks
        %             in X correspond to identical blocks in Y
        %
        % Example:
        %     >>> matrix1 = replab.CommutantVar.fromPermutations({[2 3 1]}, 'symmetric', 'real');
        %     >>> matrix2 = replab.CommutantVar.fromPermutations({[2 1 3]}, 'symmetric', 'real');
        %     >>> % both matrices have comparable block structures ...
        %     >>> full(blockMask(matrix1));
        %     >>> full(blockMask(matrix2));
        %     >>> % ... but not in the same basis
        %     >>> matrix1.compatibleWith(matrix2);
        %     >>> % The following matrix has the correct structure in the right basis:
        %     >>> M = matrix1.U*(rand(3).*matrix1.blockMask)*matrix1.U';
        %     >>> matrix1.compatibleWith(M);

            % Numerical tolerance to decide whether numbers are close to zero in
            % this function.
            epsilon = 1e-10;

            % We keep track if some rounding is done
            maxOuterEpsilonFound = 0;
            maxEpsilonFound = 0;
            epsilonWarning = 1e-13;

            % basic tests
            if ~isequal(size(X), size(Y))
                okLevel = 0;
                return;
            end

            % We examine each case independently
            okLevel = 2;
            if isa(X, 'replab.CommutantVar') && (isa(Y, 'replab.CommutantVar') || isa(Y, 'sdpvar'))
                % CommutantVar vs CommutantVar/sdpvar

                % We put Y in the block basis of X
                if isa(Y, 'replab.CommutantVar')
                    rotatedY = X.U_'*Y.U_*Y.fullBlockMatrix*Y.U_'*X.U_;
                else
                    rotatedY = X.U_'*Y*X.U_;
                end

                % We check the structure of rotatedY
                co = 0;
                for i = 1:X.nComponents
                    d = X.dimensions1(i);
                    switch X.types(i)
                        case 'R'
                        case 'C'
                            d = d/2;
                        case 'H'
                            d = d/4;
                        otherwise
                            error('Unknown type');
                    end

                    % First we check the gross structure
                    shouldBeZero = rotatedY(co + (1:d*size(X.blocks{i},1)), co + 1 + d*size(X.blocks{i},2):end);
                    indices = [0 getvariables(shouldBeZero)];
                    for ind = indices
                        if max(max(abs(getbasematrix(shouldBeZero,ind)))) > epsilon
                            okLevel = 0;
                            break;
                        end
                        maxOuterEpsilonFound = max([maxOuterEpsilonFound, max(max(abs(getbasematrix(shouldBeZero,ind))))]);
                    end

                    % Now we check the intro-block structure
                    if okLevel == 2
                        % Check full compatibility
                        ideal = rotatedY(co + (1:d:d*size(X.blocks{i},1)), co + (1:d:d*size(X.blocks{i},2)));
                        ideal = kron(ideal, eye(d));
                        shouldBeZero = ideal - rotatedY(co + (1:d*size(X.blocks{i},1)), co + (1:d*size(X.blocks{i},2)));

                        % we check if the coefficients are negligible
                        indices = [0 getvariables(shouldBeZero)];
                        for ind = indices
                            if max(max(abs(getbasematrix(shouldBeZero,ind)))) > epsilon
                                okLevel = 1;
                                maxEpsilonFound = 0;
                                break;
                            end
                            maxEpsilonFound = max([maxEpsilonFound, max(max(abs(getbasematrix(shouldBeZero,ind))))]);
                        end
                    end
                    if okLevel == 1
                        % Check partial compatibility
                        mask = kron(ones(size(X.blocks{i})), eye(d));
                        shouldBeZero = rotatedY(co + (1:d*size(X.blocks{i},1)), co + (1:d*size(X.blocks{i},2))).*(1-mask);

                        % we check if the coefficients are negligible
                        indices = [0 getvariables(shouldBeZero)];
                        for ind = indices
                            if max(max(abs(getbasematrix(shouldBeZero,ind)))) > epsilon
                                okLevel = 0;
                                return;
                            end
                            maxEpsilonFound = max([maxEpsilonFound, max(max(abs(getbasematrix(shouldBeZero,ind))))]);
                        end
                    end
                    co = co + d*size(X.blocks{i},1);
                end
            elseif isa(X, 'replab.CommutantVar') && ~isa(Y, 'replab.CommutantVar')
                % CommutantVar vs sthg

                % We put Y in the block basis of X
                rotatedY = X.U_'*Y*X.U_;

                % We check the structure of rotatedY
                co = 0;
                for i = 1:X.nComponents
                    d = X.dimensions1(i);
                    switch X.types(i)
                        case 'R'
                        case 'C'
                            d = d/2;
                        case 'H'
                            d = d/4;
                        otherwise
                            error('Unknown type');
                    end

                    % First we check the gross structure
                    shouldBeZero = rotatedY(co + (1:d*size(X.blocks{i},1)), co + 1 + d*size(X.blocks{i},2):end);
                    if max(max(abs(shouldBeZero))) > epsilon
                        okLevel = 0;
                        return;
                    end
                    maxOuterEpsilonFound = max([maxOuterEpsilonFound, max(max(abs(shouldBeZero)))]);

                    % Now we check the intro-block structure
                    if okLevel == 2
                        % Check full compatibility
                        ideal = rotatedY(co + (1:d:d*size(X.blocks{i},1)), co + (1:d:d*size(X.blocks{i},2)));
                        ideal = kron(ideal, eye(d));
                        shouldBeZero = ideal - rotatedY(co + (1:d*size(X.blocks{i},1)), co + (1:d*size(X.blocks{i},2)));
                        if max(max(abs(shouldBeZero))) > epsilon
                            okLevel = 1;
                            maxEpsilonFound = 0;
                        end
                        maxEpsilonFound = max([maxEpsilonFound, max(max(abs(shouldBeZero)))]);
                    end
                    if okLevel == 1
                        % Check partial compatibility
                        mask = kron(ones(size(X.blocks{i})), eye(d));
                        shouldBeZero = rotatedY(co + (1:d*size(X.blocks{i},1)), co + (1:d*size(X.blocks{i},2))).*(1-mask);
                        if max(max(abs(shouldBeZero))) > epsilon
                            okLevel = 0;
                            return;
                        end
                        maxEpsilonFound = max([maxEpsilonFound, max(max(abs(shouldBeZero)))]);
                    end
                    co = co + d*size(X.blocks{i},1);
                end
            elseif ~isa(X, 'replab.CommutantVar') && isa(Y, 'replab.CommutantVar')
                % sthg vs CommutantVar
                okLevel = Y.compatibleWith(X);
            else
                error('Neither of the two arguments is of type replab.CommutantVar');
            end


            % We produce a warning if some small but not too small coefficients
            % have been neglected
            if max([maxOuterEpsilonFound, maxEpsilonFound]) > epsilonWarning
                warning(['Block structure mismatch by ', num2str(maxEpsilonFound), ' ignored.']);
            end
        end

% %%%%%%%%%%%%%%%%%%%%%%%%%%%%%%%%%%%%%%%%%%%%%%%%%%%%%%%%%%%%%%%%%%%%%%% %
%                             algebra methods
% %%%%%%%%%%%%%%%%%%%%%%%%%%%%%%%%%%%%%%%%%%%%%%%%%%%%%%%%%%%%%%%%%%%%%%% %

        function Z = plus(X,Y)
        % Addition operator
        %
        % Args:
        %     X (`CommutantVar`, sdpvar or double)
        %     Y (`CommutantVar`, sdpvar or double)
        %
        % Returns:
        %     `CommutantVar`: result
        %
        % See also:
        %     `plus`
        %     `replab.CommutantVar.minus`

            % Numerical tolerance to decide whether numbers are close to zero in
            % this function.
            epsilon = 1e-10;

            % We keep track of the encountered non-hermiticities
            maxNonHermiticity = 0;
            epsilonWarning = 1e-13;

            size1 = size(X);
            size2 = size(Y);

            % Check that dimensions are compatible
            if ~isequal(size1, size2)
                error('Incompatible size for matrix substraction');
            end

        	% We examine each case independently
            if isa(X, 'replab.CommutantVar')
                % CommutantVar + sthg

                % We verify that both variables have fully compatible structures
                compatLevel = X.compatibleWith(Y);
                if compatLevel ~= 2
                    error('Block structure of both matrices don''t match. Consider using fullMatrix.');
                end

                % We express Y in the block basis of X
                if isa(Y, 'replab.CommutantVar')
                    rotatedY = X.U_'*Y.fullMatrix*X.U_;
                else
                    rotatedY = X.U_'*Y*X.U_;
                end
    
                % We want to make sure that the symmetry or hermitianity is
                % preserved if possible. So we check what symmetry is
                % expected in the result of the operation
                if isa(Y, 'replab.CommutantVar')
                    YType = Y.matrixType;
                    YField = Y.field;
                    
                    YSdpMatrix = Y.sdpMatrix_;
                else
                    if isreal(Y)
                        YField = 'real';
                    else
                        YField = 'complex';
                    end
                    if issymmetric(Y)
                        YType = 'symmetric';
                    elseif ishermitian(Y)
                        YType = 'hermitian';
                    else
                        YType = 'full';
                    end
                    
                    YSdpMatrix = Y;
                end
                
                % The block structure matches fully, we procede to perform the
                % addition on each block
                Z = copy(X);
                co = 0;
                for i = 1:Z.nComponents
                    d = Z.dimensions1(i);
                    switch Z.types(i)
                        case 'R'
                        case 'C'
                            d = d/2;
                        case 'H'
                            d = d/4;
                        otherwise
                            error('Unknown type');
                    end
                    constantBlock = rotatedY(co + (1:d:d*size(X.blocks{i},1)), co + (1:d:d*size(X.blocks{i},1)));
                    
                    % We make sure that the symmetry or hermitianity is
                    % preserved if possible
                    if ~isequal(YType, 'full')
                        if isequal(YType, 'symmetric')
                            shouldBeZero = constantBlock - constantBlock.';
                        elseif isequal(YType, 'hermitian')
                            shouldBeZero = constantBlock - constantBlock';
                        end
                        if isa(shouldBeZero, 'sdpvar')
                            indices = [0 getvariables(shouldBeZero)];
                            for ind = indices
                                if max(max(abs(getbasematrix(shouldBeZero,ind)))) > epsilon
                                    error(['Non-', YType,' component of ', num2str(max(max(abs(getbasematrix(shouldBeZero,ind))))), ' introduced.']);
                                end
                                maxNonHermiticity = max([maxNonHermiticity, max(max(abs(getbasematrix(shouldBeZero,ind))))]);
                            end
                        else
                            if max(max(abs(shouldBeZero))) > epsilon
                                error(['Non-', YType,' component of ', num2str(max(max(abs(getbasematrix(shouldBeZero))))), ' introduced.']);
                            end
                            maxNonHermiticity = max([maxNonHermiticity, max(max(abs(shouldBeZero)))]);
                        end
                        if isequal(YType, 'symmetric') && ~issymmetric(constantBlock)
                            % We force exact symmetry
                            constantBlock = (constantBlock + constantBlock.')/2;
                        elseif isequal(YType, 'hermitian') && ~ishermitian(constantBlock)
                            % We force exact hermiticity
                            constantBlock = (constantBlock + constantBlock')/2;
                        end
                    end
                    Z.blocks{i} = Z.blocks{i} + constantBlock;
                    co = co + d*size(X.blocks{i}, 1);
                end
                
                % We keep track of the linear constraints
                if ~isempty(X.sdpMatrix_) && ~isempty(YSdpMatrix)
                    Z.sdpMatrix_ = X.sdpMatrix_ + YSdpMatrix;
                else
                    Z.sdpMatrix_ = [];
                end
                if isa(Y, 'replab.CommutantVar')
                    Z.linearConstraints = [X.linearConstraints, Y.linearConstraints];
                else
                    Z.linearConstraints = X.linearConstraints;
                end
                
                % We update the matrix attributes
                newType = 'full';
                if isequal(X.matrixType, 'symmetric') && isequal(YType, 'symmetric')
                    newType = 'symmetric';
                elseif isequal(X.matrixType, 'hermitian') && isequal(YType, 'hermitian')
                    newType = 'hermitian';
                elseif (isequal(X.field, 'real') && isequal(X.matrixType, 'symmetric')) && isequal(YType, 'hermitian')
                    newType = 'hermitian';
                elseif isequal(X.matrixType, 'hermitian') && (isequal(YField, 'real') && isequal(YType, 'symmetric'))
                    newType = 'hermitian';
                end
                Z.matrixType = newType;
                if isequal(X.field, 'real') && isequal(YField, 'real')
                    Z.field = 'real';
                else
                    Z.field = 'complex';
                end
                
            elseif ~isa(X, 'replab.CommutantVar') && isa(Y, 'replab.CommutantVar')
                % sthg + CommutantVar
                Z = Y+X;
            else
                error('Neither of the two arguments is of type replab.CommutantVar');
            end

            
            % We produce a warning if some small but not too small coefficients
            % have been neglected
            if isequal(newType, 'symmetric') && (maxNonHermiticity > epsilonWarning)
                warning(['Non-symmetry of order ', num2str(maxEpsilonFound), ' was corrected.']);
            elseif isequal(newType, 'hermitian') && (maxNonHermiticity > epsilonWarning)
                warning(['Non-hermiticity of order ', num2str(maxEpsilonFound), ' was corrected.']);
            end
        end

        function Z = minus(X,Y)
        % Substraction operator
        %
        % Args:
        %     X (`CommutantVar`, sdpvar or double)
        %     Y (`CommutantVar`, sdpvar or double)
        %
        % Returns:
        %     `CommutantVar`: result
        %
        % See also:
        %     `minus`
        %     `replab.CommutantVar.plus`

            % Numerical tolerance to decide whether numbers are close to zero in
            % this function.
            epsilon = 1e-10;

            % We keep track of the encountered non-hermiticities
            maxNonHermiticity = 0;
            epsilonWarning = 1e-13;

            size1 = size(X);
            size2 = size(Y);

            % Check that dimensions are compatible
            if ~isequal(size1, size2)
                error('Incompatible size for matrix substraction');
            end

        	% We examine each case independently
            if isa(X, 'replab.CommutantVar')
                % CommutantVar - sthg

                % We verify that both variables have fully compatible structures
                compatLevel = X.compatibleWith(Y);
                if compatLevel ~= 2
                    error('Block structure of both matrices don''t match. Consider using fullMatrix.');
                end

                % We express Y in the block basis of X
                if isa(Y, 'replab.CommutantVar')
                    rotatedY = X.U_'*Y.fullMatrix*X.U_;
                else
                    rotatedY = X.U_'*Y*X.U_;
                end
    
                % We want to make sure that the symmetry or hermitianity is
                % preserved if possible. So we check what symmetry is
                % expected in the result of the operation
                if isa(Y, 'replab.CommutantVar')
                    YType = Y.matrixType;
                    YField = Y.field;
                    
                    YSdpMatrix = Y.sdpMatrix_;
                else
                    if isreal(Y)
                        YField = 'real';
                    else
                        YField = 'complex';
                    end
                    if issymmetric(Y)
                        YType = 'symmetric';
                    elseif ishermitian(Y)
                        YType = 'hermitian';
                    else
                        YType = 'full';
                    end
                    
                    YSdpMatrix = Y;
                end
                
                % The block structure matches fully, we procede to perform the
                % substraction on each block
                Z = copy(X);
                co = 0;
                for i = 1:Z.nComponents
                    d = Z.dimensions1(i);
                    switch Z.types(i)
                        case 'R'
                        case 'C'
                            d = d/2;
                        case 'H'
                            d = d/4;
                        otherwise
                            error('Unknown type');
                    end
                    constantBlock = rotatedY(co + (1:d:d*size(X.blocks{i},1)), co + (1:d:d*size(X.blocks{i},1)));
                    
                    % We make sure that the symmetry or hermitianity is
                    % preserved if possible
                    if ~isequal(YType, 'full')
                        if isequal(YType, 'symmetric')
                            shouldBeZero = constantBlock - constantBlock.';
                        elseif isequal(YType, 'hermitian')
                            shouldBeZero = constantBlock - constantBlock';
                        end
                        if isa(shouldBeZero, 'sdpvar')
                            indices = [0 getvariables(shouldBeZero)];
                            for ind = indices
                                if max(max(abs(getbasematrix(shouldBeZero,ind)))) > epsilon
                                    error(['Non-', YType,' component of ', num2str(max(max(abs(getbasematrix(shouldBeZero,ind))))), ' introduced.']);
                                end
                                maxNonHermiticity = max([maxNonHermiticity, max(max(abs(getbasematrix(shouldBeZero,ind))))]);
                            end
                        else
                            if max(max(abs(shouldBeZero))) > epsilon
                                error(['Non-', YType,' component of ', num2str(max(max(abs(getbasematrix(shouldBeZero))))), ' introduced.']);
                            end
                            maxNonHermiticity = max([maxNonHermiticity, max(max(abs(shouldBeZero)))]);
                        end
                        if isequal(YType, 'symmetric') && ~issymmetric(constantBlock)
                            % We force exact symmetry
                            constantBlock = (constantBlock + constantBlock.')/2;
                        elseif isequal(YType, 'hermitian') && ~ishermitian(constantBlock)
                            % We force exact hermiticity
                            constantBlock = (constantBlock + constantBlock')/2;
                        end
                    end
                    Z.blocks{i} = Z.blocks{i} - constantBlock;
                    co = co + d*size(X.blocks{i}, 1);
                end
                
                % We keep track of the linear constraints
                if ~isempty(X.sdpMatrix_) && ~isempty(YSdpMatrix)
                    Z.sdpMatrix_ = X.sdpMatrix_ - YSdpMatrix;
                else
                    Z.sdpMatrix_ = [];
                end
                if isa(Y, 'replab.CommutantVar')
                    Z.linearConstraints = [X.linearConstraints, Y.linearConstraints];
                else
                    Z.linearConstraints = X.linearConstraints;
                end
                
                % We update the matrix attributes
                newType = 'full';
                if isequal(X.matrixType, 'symmetric') && isequal(YType, 'symmetric')
                    newType = 'symmetric';
                elseif isequal(X.matrixType, 'hermitian') && isequal(YType, 'hermitian')
                    newType = 'hermitian';
                elseif (isequal(X.field, 'real') && isequal(X.matrixType, 'symmetric')) && isequal(YType, 'hermitian')
                    newType = 'hermitian';
                elseif isequal(X.matrixType, 'hermitian') && (isequal(YField, 'real') && isequal(YType, 'symmetric'))
                    newType = 'hermitian';
                end
                Z.matrixType = newType;
                if isequal(X.field, 'real') && isequal(YField, 'real')
                    Z.field = 'real';
                else
                    Z.field = 'complex';
                end
            elseif ~isa(X, 'replab.CommutantVar') && isa(Y, 'replab.CommutantVar')
                % sthg - CommutantVar
                Z = -(Y-X);
            else
                error('Neither of the two arguments is of type replab.CommutantVar');
            end


            % We produce a warning if some small but not too small coefficients
            % have been neglected
            if isequal(newType, 'symmetric') && (maxNonHermiticity > epsilonWarning)
                warning(['Non-symmetry of order ', num2str(maxEpsilonFound), ' was corrected.']);
            elseif isequal(newType, 'hermitian') && (maxNonHermiticity > epsilonWarning)
                warning(['Non-hermiticity of order ', num2str(maxEpsilonFound), ' was corrected.']);
            end
        end

        function X = uminus(self)
        % Unary minus operator
        %
        % Returns:
        %     `CommutantVar`: result
        %
        % See also:
        %     `uminus`
        %     `replab.CommutantVar.minus`

            X = self.copy;
            for i = 1:X.nComponents
                X.blocks{i} = -X.blocks{i};
            end
            X.sdpMatrix_ = -X.sdpMatrix_;
        end

        function Z = times(X, Y)
        % Element-wise multiplication
        %
        % This is to be used only for multiplication by a scalar. Use
        % fullMatrix otherwise.
        %
        % Args:
        %     X (`CommutantVar`, sdpvar or double)
        %     Y (`CommutantVar`, sdpvar or double)
        %
        % Returns:
        %     `CommutantVar`: result
        %
        % See also:
        %     `times`
        %     `replab.CommutantVar.rdivide`
        %     `replab.CommutantVar.fullMatrix`

            % Check that dimensions are compatible
            if (prod(size(X)) ~= 1) && (prod(size(Y)) ~= 1)
                error('Use fullMatrix for non-scalar multiplications.');
            end

            % We examine each case independently
            if isa(X, 'replab.CommutantVar') && isa(Y, 'replab.CommutantVar')
                % CommutantVar .* CommutantVar
                error('Use fullMatrix instead');
            elseif isa(X, 'replab.CommutantVar') && ~isa(Y, 'replab.CommutantVar')
                % CommutantVar .* sthg
                Z = X.copy;
                for i = 1:Z.nComponents
                    Z.blocks{i} = Y.*Z.blocks{i};
                end
                
                % Keeping track of linear constraints
                if ~isempty(X.sdpMatrix_)
                    Z.sdpMatrix_ = X.sdpMatrix_.*Y;
                end
                
                % Extract attributes of Y
                if isreal(Y)
                    YField = 'real';
                else
                    YField = 'complex';
                end
                if issymmetric(Y)
                    YType = 'symmetric';
                elseif ishermitian(Y)
                    YType = 'hermitian';
                else
                    YType = 'full';
                end
                
                % We update the matrix attributes
                newType = 'full';
                if isequal(X.matrixType, 'symmetric') && isequal(YType, 'symmetric')
                    newType = 'symmetric';
                elseif isequal(X.matrixType, 'hermitian') && isequal(YType, 'hermitian')
                    newType = 'hermitian';
                elseif (isequal(X.field, 'real') && isequal(X.matrixType, 'symmetric')) && isequal(YType, 'hermitian')
                    newType = 'hermitian';
                elseif isequal(X.matrixType, 'hermitian') && (isequal(YField, 'real') && isequal(YType, 'symmetric'))
                    newType = 'hermitian';
                end
                Z.matrixType = newType;
                if isequal(X.field, 'real') && isequal(YField, 'real')
                    Z.field = 'real';
                else
                    Z.field = 'complex';
                end
            elseif ~isa(X, 'replab.CommutantVar') && isa(Y, 'replab.CommutantVar')
                % sthg .* CommutantVar
                Z = Y.*X;
            else
                error('Neither of the two arguments is of type replab.CommutantVar');
            end
        end

        function Z = rdivide(X, Y)
        % Element-wise right division operator
        %
        % This is to be used only for division by a scalar. Use fullMatrix
        % otherwise.
        %
        % Args:
        %     X (`CommutantVar`, sdpvar or double)
        %     Y (`CommutantVar`, sdpvar or double)
        %
        % Returns:
        %     `CommutantVar`: result
        %
        % See also:
        %     `rdivide`
        %     `replab.CommutantVar.times`
        %     `replab.CommutantVar.ldivide`
        %     `replab.CommutantVar.fullMatrix`

            % Check that dimensions are compatible
            if prod(size(Y)) ~= 1
                error('Use fullMatrix for non-scalar multiplications.');
            end
            if ~isa(X, 'replab.CommutantVar') || isa(Y, 'replab.CommutantVar')
                error('Numerator should be a CommutantVar and denominator should not.');
            end

            Z = X.copy;
            for i = 1:Z.nComponents
                Z.blocks{i} = Z.blocks{i}./Y;
            end
            
            % Keeping track of linear constraints
            if ~isempty(X.sdpMatrix_)
                Z.sdpMatrix_ = X.sdpMatrix_./Y;
            end

            % Extract attributes of Y
            if isreal(Y)
                YField = 'real';
            else
                YField = 'complex';
            end

            % We update the matrix attributes
            newType = 'full';
            if isequal(X.matrixType, 'symmetric')
                newType = 'symmetric';
            elseif isequal(X.matrixType, 'hermitian') && isequal(YField, 'real')
                newType = 'hermitian';
            end
            Z.matrixType = newType;
            if isequal(X.field, 'real') && isequal(YField, 'real')
                Z.field = 'real';
            else
                Z.field = 'complex';
            end
        end

        function Z = ldivide(X, Y)
        % Element-wise left division operator
        %
        % This is to be used only for division by a scalar. Use fullMatrix
        % otherwise.
        %
        % Args:
        %     X (`CommutantVar`, sdpvar or double)
        %     Y (`CommutantVar`, sdpvar or double)
        %
        % Returns:
        %     `CommutantVar`: result
        %
        % See also:
        %     `ldivide`
        %     `replab.CommutantVar.times`
        %     `replab.CommutantVar.rdivide`
        %     `replab.CommutantVar.fullMatrix`

            Z = Y./X;
        end

        function Z = mtimes(X, Y)
        % Matrix multiplication
        %
        % This is to be used only for division by a scalar. Use fullMatrix
        % otherwise.
        %
        % Args:
        %     X (`CommutantVar`, sdpvar or double)
        %     Y (`CommutantVar`, sdpvar or double)
        %
        % Returns:
        %     `CommutantVar`: result
        %
        % See also:
        %     `mtimes`
        %     `replab.CommutantVar.mrdivide`
        %     `replab.CommutantVar.fullMatrix`

            % Check that dimensions are compatible
            if (prod(size(X)) ~= 1) && (prod(size(Y)) ~= 1)
                error('Incompatible size for multiplication, use fullMatrix for non-scalar multiplications.');
            end

            Z = X.*Y;
        end

        function Z = mrdivide(X, Y)
        % Matrix right division operator
        %
        % This is to be used only for division by a scalar. Use fullMatrix
        % otherwise.
        %
        % Args:
        %     X (`CommutantVar`, sdpvar or double)
        %     Y (`CommutantVar`, sdpvar or double)
        %
        % Returns:
        %     `CommutantVar`: result
        %
        % See also:
        %     `mrdivide`
        %     `replab.CommutantVar.mtimes`
        %     `replab.CommutantVar.mldivide`
        %     `replab.CommutantVar.fullMatrix`

            % Only scalar division is supported
            if prod(size(Y)) ~= 1
                error('Use fullMatrix for non-scalar division.');
            end

            Z = X./Y;
        end

        function Z = mldivide(X, Y)
        % Matrix left division operator
        %
        % This is to be used only for division by a scalar. Use fullMatrix
        % otherwise.
        %
        % Args:
        %     X (`CommutantVar`, sdpvar or double)
        %     Y (`CommutantVar`, sdpvar or double)
        %
        % Returns:
        %     `CommutantVar`: result
        %
        % See also:
        %     `mldivide`
        %     `replab.CommutantVar.mtimes`
        %     `replab.CommutantVar.mrdivide`
        %     `replab.CommutantVar.fullMatrix`

            % Only scalar division is supported
            if prod(size(X)) ~= 1
                error('Use fullMatrix for non-scalar division.');
            end

            Z = Y./X;
        end


% %%%%%%%%%%%%%%%%%%%%%%%%%%%%%%%%%%%%%%%%%%%%%%%%%%%%%%%%%%%%%%%%%%%%%%% %
%                             matrix methods
% %%%%%%%%%%%%%%%%%%%%%%%%%%%%%%%%%%%%%%%%%%%%%%%%%%%%%%%%%%%%%%%%%%%%%%% %

        function X = trace(self)
        % Trace operator
        %
        % Returns:
        %     sdpvar: trace
        %
        % Example:
        %     >>> matrix = replab.CommutantVar.fromPermutations({[2 3 1]}, 'symmetric', 'real');
        %     >>> trace(matrix);
        % 
        % See also:
        %     `trace`

            if ~isempty(self.sdpMatrix_)
                X = trace(self.sdpMatrix_);
            else
                X = 0;
                for i = 1:self.nComponents
                    d = self.dimensions1(i);
                    switch self.types(i)
                        case 'R'
                        case 'C'
                            d = d/2;
                        case 'H'
                            d = d/4;
                        otherwise
                            error('Unknown type');
                    end
                    X = X + trace(self.blocks{i})*d;
                end
            end
        end


% %%%%%%%%%%%%%%%%%%%%%%%%%%%%%%%%%%%%%%%%%%%%%%%%%%%%%%%%%%%%%%%%%%%%%%% %
%                          comparison operators
% %%%%%%%%%%%%%%%%%%%%%%%%%%%%%%%%%%%%%%%%%%%%%%%%%%%%%%%%%%%%%%%%%%%%%%% %

        function F = eq(X,Y)
        % Equality constraint
        %
        % The constraint is imposed through a series of equality constraint
        % for each block. If X or Y includes linear constraints, they are
        % also added to the result.
        %
        % Args:
        %     X (`CommutantVar`, sdpvar or double): matrix or scalar
        %     Y (`CommutantVar`, sdpvar or double): matrix of scalar
        %
        % Returns:
        %     constraint: constraint
        %
        % Example:
        %     >>> matrix = replab.CommutantVar.fromPermutations({[2 3 1]}, 'symmetric', 'real');
        %     >>> F = [matrix == 0];
        %     >>> matrix = replab.CommutantVar.fromSdpMatrix(sdpvar(3), {[2 3 1]});
        %     >>> F = [matrix == 0];
        %
        % See also:
        %     `eq`
        %     `replab.CommutantVar.ge`

            % We examine each case independently
            if isa(X, 'replab.CommutantVar') && ~isa(Y, 'replab.CommutantVar') && (prod(size(Y)) == 1)
                % CommutantVar == scalar

                if ~isequal(Y, 0)
                    error('Block structure of both matrices don''t match. Consider using fullMatrix.');
                else
                    F = (X.blocks{1} == Y);
                    for i = 2:X.nComponents
                        F = [F, X.blocks{i} == Y];
                    end
                end
                
                % We add the linear constraints
                F = [F, X.linearConstraints];
            elseif isa(X, 'replab.CommutantVar')
                % CommutantVar == sthg

                % We verify that both variables have compatible structures
                compatLevel = X.compatibleWith(Y);
                if compatLevel == 0
                    error('Block structure of both matrices don''t match. Consider using fullMatrix.');
                end

                % We express Y in the block basis of X
                if isa(Y, 'replab.CommutantVar')
                    rotatedY = X.U_'*Y.U_*Y.blockMask*Y.U_'*X.U_;
                else
                    rotatedY = X.U_'*Y*X.U_;
                end

                % We impose the constraint (the constraints might be slightly
                % redundant here, to be improved)
                co = 0;
                F = (sdpvar >= 0);
                for i = 1:X.nComponents
                    d = X.dimensions1(i);
                    switch X.types(i)
                        case 'R'
                        case 'C'
                            d = d/2;
                        case 'H'
                            d = d/4;
                        otherwise
                            error('Unknown type');
                    end
                    for j = 1:1+(2-compatLevel)*(d-1)
                        constantBlock = rotatedY(co + (1:d:d*size(X.blocks{i},1)), co + (1:d:d*size(X.blocks{i},1)));

                        F = [F, X.blocks{i} == constantBlock];

                        if compatLevel == 1
                            co = co + size(X.blocks{i},1);
                        else
                            co = co + d*size(X.blocks{i},1);
                        end
                    end
                end
                F = F(2:end);
                
                % We add the linear constraints
                F = [F, X.linearConstraints];
                if isa(Y, 'replab.CommutatnVar')
                    F = [F, Y.linearConstraints];
                end
            elseif ~isa(X, 'replab.CommutantVar') && isa(Y, 'replab.CommutantVar')
                % sthg == CommutantVar
                F = eq(Y,X);
            else
                error('Neither of the two arguments is of type replab.CommutantVar');
            end
        end

        function F = ge(X,Y)
        % Greater or equal semi-definite constraint.
        % 
        % The constraint on the matrices are imposed through a series of
        % constraint for each block. If X or Y includes linear constraints,
        % they are also added to the result.
        %
        % Args:
        %     X (`CommutantVar`, sdpvar or double): matrix or scalar
        %     Y (`CommutantVar`, sdpvar or double): matrix or scalar
        %
        % Returns:
        %     constraint: constraint
        %
        % Example:
        %     >>> matrix = replab.CommutantVar.fromPermutations({[2 3 1]}, 'symmetric', 'real');
        %     >>> F = [matrix >= 0];
        %     >>> matrix = replab.CommutantVar.fromSdpMatrix(sdpvar(3), {[2 3 1]});
        %     >>> F = [matrix >= 0];
        %
        % See also:
        %     `replab.CommutantVar.le`

            % Numerical tolerance to decide whether numbers are close to zero in
            % this function.
            epsilon = 1e-10;

            % We keep track of the encountered non-hermiticities
            maxNonHermiticity = 0;
            epsilonWarning = 1e-13;

            % We examine each case independently
            if isa(X, 'replab.CommutantVar') && ~isa(Y, 'replab.CommutantVar') && (prod(size(Y)) == 1)
                % CommutantVar >= scalar

                F = (X.blocks{1} >= Y);
                for i = 2:X.nComponents
                    F = [F, X.blocks{i} >= Y];
                end
                
                % We add the linear constraints
                F = [F, X.linearConstraints];
            elseif isa(X, 'replab.CommutantVar')
                % CommutantVar >= sthg

                % We verify that both variables have compatible structures
                compatLevel = X.compatibleWith(Y);
                if compatLevel == 0
                    error('Block structure of both matrices don''t match. Consider using fullMatrix.');
                end

                % We express Y in the block basis of X
                if isa(Y, 'replab.CommutantVar')
                    rotatedY = X.U_'*Y.U_*Y.blockMask*Y.U_'*X.U_;
                else
                    rotatedY = X.U_'*Y*X.U_;
                end

                % We impose the constraint (the constraints might be slightly
                % redundant here, to be improved)
                co = 0;
                F = (sdpvar >= 0);
                for i = 1:X.nComponents
                    d = X.dimensions1(i);
                    switch X.types(i)
                        case 'R'
                        case 'C'
                            d = d/2;
                        case 'H'
                            d = d/4;
                        otherwise
                            error('Unknown type');
                    end
                    for j = 1:1+(2-compatLevel)*(d-1)
                        constantBlock = rotatedY(co + (1:d:d*size(X.blocks{i},1)), co + (1:d:d*size(X.blocks{i},1)));

                        % We make sure that the constant block is hermitian
                        shouldBeZero = constantBlock - constantBlock';
                        if isa(shouldBeZero, 'sdpvar')
                            indices = [0 getvariables(shouldBeZero)];
                            for ind = indices
                                if max(max(abs(getbasematrix(shouldBeZero,ind)))) > epsilon
                                    error(['Positivity requires hermitian matrices. Non-hermiticity of ', num2str(max(max(abs(getbasematrix(shouldBeZero,ind))))), '.']);
                                end
                                maxNonHermiticity = max([maxNonHermiticity, max(max(abs(getbasematrix(shouldBeZero,ind))))]);
                            end
                        else
                            if max(max(abs(shouldBeZero))) > epsilon
                                error(['Positivity requires hermitian matrices. Non-hermiticity of ', num2str(max(max(abs(shouldBeZero)))), '.']);
                            end
                            maxNonHermiticity = max([maxNonHermiticity, max(max(abs(shouldBeZero)))]);
                        end
                        if ~ishermitian(constantBlock)
                            % We force exact hermiticity
                            constantBlock = (constantBlock + constantBlock')/2;
                        end

                        F = [F, X.blocks{i} >= constantBlock];

                        if compatLevel == 1
                            co = co + size(X.blocks{i},1);
                        else
                            co = co + d*size(X.blocks{i},1);
                        end
                    end
                end
                F = F(2:end);
                
                % We add the linear constraints
                F = [F, X.linearConstraints];
                if isa(Y, 'replab.CommutatnVar')
                    F = [F, Y.linearConstraints];
                end
            elseif ~isa(X, 'replab.CommutantVar') && isa(Y, 'replab.CommutantVar')
                % sthg >= CommutantVar
                F = le(Y,X);
            else
                error('Neither of the two arguments is of type replab.CommutantVar');
            end


            % We produce a warning if some small but not too small coefficients
            % have been neglected
            if maxNonHermiticity > epsilonWarning
                warning(['Non-hermiticity of order ', num2str(maxEpsilonFound), ' was corrected.']);
            end
        end

        function F = le(X,Y)
        % Lesser or equal semi-definite constraint.
        %
        % The constraint on the matrices are imposed through a series of
        % constraint for each block. If X or Y includes linear constraints,
        % they are also added to the result.
        %
        % Args:
        %     X (`CommutantVar`, sdpvar or double): matrix or scalar
        %     Y (`CommutantVar`, sdpvar or double): matrix or scalar
        %
        % Returns:
        %     constraint: constraint
        %
        % Example:
        %     >>> matrix = replab.CommutantVar.fromPermutations({[2 3 1]}, 'symmetric', 'real');
        %     >>> F = [matrix <= 0];
        %     >>> matrix = replab.CommutantVar.fromSdpMatrix(sdpvar(3), {[2 3 1]});
        %     >>> F = [matrix <= 0];
        %
        % See also:
        %     `replab.CommutantVar.ge`

            % Numerical tolerance to decide whether numbers are close to zero in
            % this function.
            epsilon = 1e-10;

            % We keep track of the encountered non-hermiticities
            maxNonHermiticity = 0;
            epsilonWarning = 1e-13;

            % We examine each case independently
            if isa(X, 'replab.CommutantVar') && ~isa(Y, 'replab.CommutantVar') && (prod(size(Y)) == 1)
                % CommutantVar <= scalar

                F = (X.blocks{1} <= Y);
                for i = 2:X.nComponents
                    F = [F, X.blocks{i} <= Y];
                end
                
                % We add the linear constraints
                F = [F, X.linearConstraints];
            elseif isa(X, 'replab.CommutantVar')
                % CommutantVar <= sthg

                % We verify that both variables have compatible structures
                compatLevel = X.compatibleWith(Y);
                if compatLevel == 0
                    error('Block structure of both matrices don''t match. Consider using fullMatrix.');
                end

                % We express Y in the block basis of X
                if isa(Y, 'replab.CommutantVar')
                    rotatedY = X.U_'*Y.U_*Y.blockMask*Y.U_'*X.U_;
                else
                    rotatedY = X.U_'*Y*X.U_;
                end

                % We impose the constraint (the constraints might be slightly
                % redundant here, to be improved)
                co = 0;
                F = (sdpvar >= 0);
                for i = 1:X.nComponents
                    d = X.dimensions1(i);
                    switch X.types(i)
                        case 'R'
                        case 'C'
                            d = d/2;
                        case 'H'
                            d = d/4;
                        otherwise
                            error('Unknown type');
                    end
                    for j = 1:1+(2-compatLevel)*(d-1)
                        constantBlock = rotatedY(co + (1:d:d*size(X.blocks{i},1)), co + (1:d:d*size(X.blocks{i},1)));

                        % We make sure that the constant block is hermitian
                        shouldBeZero = constantBlock - constantBlock';
                        if isa(shouldBeZero, 'sdpvar')
                            indices = [0 getvariables(shouldBeZero)];
                            for ind = indices
                                if max(max(abs(getbasematrix(shouldBeZero,ind)))) > epsilon
                                    error(['Positivity requires hermitian matrices. Non-hermiticity of ', num2str(max(max(abs(getbasematrix(shouldBeZero,ind))))), '.']);
                                end
                                maxNonHermiticity = max([maxNonHermiticity, max(max(abs(getbasematrix(shouldBeZero,ind))))]);
                            end
                        else
                            if max(max(abs(shouldBeZero))) > epsilon
                                error(['Positivity requires hermitian matrices. Non-hermiticity of ', num2str(max(max(abs(shouldBeZero)))), '.']);
                            end
                            maxNonHermiticity = max([maxNonHermiticity, max(max(abs(shouldBeZero)))]);
                        end
                        if ~ishermitian(constantBlock)
                            % We force exact hermiticity
                            constantBlock = (constantBlock + constantBlock')/2;
                        end

                        F = [F, X.blocks{i} <= constantBlock];

                        if compatLevel == 1
                            co = co + size(X.blocks{i},1);
                        else
                            co = co + d*size(X.blocks{i},1);
                        end
                    end
                end
                F = F(2:end);

                % We add the linear constraints
                F = [F, X.linearConstraints];
                if isa(Y, 'replab.CommutatnVar')
                    F = [F, Y.linearConstraints];
                end
            elseif ~isa(X, 'replab.CommutantVar') && isa(Y, 'replab.CommutantVar')
                % sthg <= CommutantVar
                F = ge(Y,X);
            else
                error('Neither of the two arguments is of type replab.CommutantVar');
            end


            % We produce a warning if some small but not too small coefficients
            % have been neglected
            if maxNonHermiticity > epsilonWarning
                warning(['Non-hermiticity of order ', num2str(maxEpsilonFound), ' was corrected.']);
            end
        end

        function F = gt(X,Y)
        % Greater than constraint.
        % 
        % Strict constraints cannot be guarantees, please use ge(X,Y)
        % instead.
        %
        % Args:
        %     X (`CommutantVar`, sdpvar or double): matrix or scalar
        %     Y (`CommutantVar`, sdpvar or double): matrix or scalar
        %
        % Returns:
        %     constraint: constraint
        %
        % See also:
        %     `replab.CommutantVar.ge`
        
            warning('Strict inequalities cannot be guaranteed. Imposing a non-strict constraint instead.');
            F = (X >= Y);
        end

        function F = lt(X,Y)
        % Lesser than constraint.
        %
        % Strict constraints cannot be guarantees, please use le(X,Y)
        % instead.
        %
        % Args:
        %     X (`CommutantVar`, sdpvar or double): matrix or scalar
        %     Y (`CommutantVar`, sdpvar or double): matrix or scalar
        %
        % Returns:
        %     constraint: constraint
        %
        % See also:
        %     `replab.CommutantVar.le`
        
            warning('Strict inequalities cannot be guaranteed. Imposing a non-strict constraint instead.');
            F = (X <= Y);
        end

    end

end<|MERGE_RESOLUTION|>--- conflicted
+++ resolved
@@ -527,15 +527,9 @@
     methods
 
         function R = copy(rhs)
-<<<<<<< HEAD
-        % Creates an identical but independent copy of rhs. 
-        %
-        % Modifying the 
-=======
         % Copies a `CommutantVar` object
         %
         % Creates an identical but independent copy of rhs. Modifying the 
->>>>>>> ee83ede5
         % copy does not modify the original object. This is useful
         % internally.
         %
@@ -955,15 +949,9 @@
         end
         
         function nb = numel(self)
-<<<<<<< HEAD
-        % Returns the number of objects (i.e. 1). 
-        %
-        % To obtain the number of
-=======
         % Number of elements
         %
         % Returns the number of objects (i.e. 1). To obtain the number of
->>>>>>> ee83ede5
         % elements in the matrix, use prod(size(self)) instead.
         %
         % Returns:
@@ -1058,14 +1046,10 @@
         end
 
         function M = blockMask(self)
-<<<<<<< HEAD
-        % Returns a 0-1-filled matrix showing the block structure of the matrix in the irreducible basis.
-=======
         % Block structure
         %
         % Returns a 0-1-filled matrix showing the block structure of the
         % matrix in the irreducible basis.
->>>>>>> ee83ede5
         %
         % Returns:
         %     integer matrix: matrix
@@ -1129,11 +1113,7 @@
         end
         
         function M = fullMatrix(self)
-<<<<<<< HEAD
-        % Constructs the full form of the invariant matrix in the natural basis.
-=======
         % Constructs the invariant matrix in the natural basis.
->>>>>>> ee83ede5
         %
         % Returns:
         %     sdpvar matrix: sdpvar matrix
@@ -1165,16 +1145,10 @@
         end
 
         function vars = getVariables(self)
-<<<<<<< HEAD
-        % Returns the Yalmip indices of the SDP variable used by the object. 
-        %
-        % If the object includes linear constraints, variables from
-=======
         % Lists sdp variables used by the object
         %
         % Returns the Yalmip indices of the SDP variable used by the
         % object. If the object includes linear constraints, variables from
->>>>>>> ee83ede5
         % the constraints are also counted.
         %
         % Returns:
@@ -1231,14 +1205,10 @@
         end
 
         function basis = getBaseMatrix(self, index)
-<<<<<<< HEAD
-        % Returns the coefficients contributing the the SDP variable with given index.
-=======
         % Matrix of coefficient for a given sdp variable index
         %
         % Returns the coefficients contributing the the SDP variable with
         % given index.
->>>>>>> ee83ede5
         %
         % Args:
         %     index (integer): index of the sdp variable (or 0 for the
@@ -1259,14 +1229,10 @@
         end
 
         function see(self)
-<<<<<<< HEAD
-        % Displays internal info about the structure of the matrix in full form.
-=======
         % Displays internal structure of variables
         %
         % Displays internal info about the structure of the matrix in full
         % form.
->>>>>>> ee83ede5
         %
         % See also:
         %     `sdpvar.see`
@@ -1322,13 +1288,8 @@
         function varargout = subsref(self, varargin)
         % Overload of subsref.
         %
-<<<<<<< HEAD
-        % This function is called when using the
-        % syntax '()' to extract one part of a matrix.
-=======
         % This function is called when using the syntax '()' to extract one
         % part of a matrix.
->>>>>>> ee83ede5
         %
         % Args:
         %     varargin: as usual
