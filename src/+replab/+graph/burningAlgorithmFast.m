--- conflicted
+++ resolved
@@ -28,12 +28,6 @@
     
     persistent compiledInterface;
     if isempty(compiledInterface)
-<<<<<<< HEAD
-        compiledInterface = replab.dialects.Compiled('cpp', 1);
-    end
-
-    subsets = compiledInterface.call(edges);
-=======
         compiledInterface = replab.dialects.Compiled('cpp', 2);
     end
 
@@ -42,5 +36,4 @@
     else
         [componentIndex, subsets] = compiledInterface.call(2, nbVertices, edges);
     end
->>>>>>> d901c0db
 end