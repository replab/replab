#include "mex.h"
#include <iostream>
#include <vector>
#include <set>
#include <algorithm>
#include <functional>

#undef DEBUG
#ifdef DEBUG
  #include <chrono>
#endif

/*
  This files is part of the RepLAB library. It provides a faster
  implementation of the algorithm contained in burningAlgorithm.m.

  For optimal efficiency, the edges are not checked for redundency.
  Hence, it is best to provide each edge only once (in particular, the
  edge "1-2" already implies "2-1" so the latter should not be given).
  If we wish to change the code to eliminate redundancy, the data
  structure could be changed from vector < vector < long int > > to
  vector < set < long int > >

  This implementation is optimized for dense inputs: inputs like
  [1 2; 2 n] will trigger the creation of n vertices.

  Moreover, this implementation directly encodes the result into a
  matlab array. This is possible only for the list of orbits. The
  corresponding cell array still needs to be copied at the end (matlab
  does not support dynamic arrays).

  Note: all vertices appearing in no edge are given the orbit number 0
*/

using namespace std;


// The data type we use for indices of vertices
<<<<<<< HEAD
typedef unsigned long long int Index;


// This class comparator compares the first elements of pairs
struct compareFirstPart {
  bool operator() (const pair < Index, Index >& lhs, const pair < Index, Index >& rhs) const
  {
    return lhs.first < rhs.first;
  }
};
=======
typedef uint64_t Index;
>>>>>>> d901c0db


/* This is the function that is called from matlab. It has just one
   possible calling pattern:
    - prhs should point to:
      - a double scalar containing the number of vertices
      - a double matrix of size n x 2 of undirected edges
    - nlhs will be returned as:
      - a vector of double defining the orbit that each vertex belongs to
      - a cell array of groups of connex vertices in double (optional)
   Note that the second output is optional.

   Remember that the following function is supposed to deal with all the memory allocation
   by itself.
*/
void mexFunction(int nlhs, mxArray *plhs[], int nrhs, const mxArray *prhs[])
{
  //-//-// Argument checking //-//-//

  // We check that the parameters are correct
<<<<<<< HEAD
  if (nrhs != 1)
    mexErrMsgTxt("burningAlgorithmFast_mex: Unexpected number of arguments.");
  if (nlhs != 1)
    mexErrMsgTxt("burningAlgorithmFast_mex: Unexpected number of outputs.");
=======
  if (nrhs != 2)
    mexErrMsgTxt("burningAlgorithmFast_mex: Unexpected number of arguments.");
  if ((nlhs != 1) && (nlhs != 2))
    mexErrMsgTxt("burningAlgorithmFast_mex: Unexpected number of outputs.");

  // First, we get the number of vertices
  // It should be a scalar
  if ((mxGetM(prhs[0]) != 1) || (mxGetN(prhs[0]) != 1))
    mexErrMsgTxt("burningAlgorithmFast_mex: Number of vertices should be a scalar.");
  double* pr0(mxGetPr(prhs[0]));
  double* pi0(mxGetPi(prhs[0]));
  bool isComplex0 = (pi0==NULL ? 0 : 1);

  // The input should be real
  if (isComplex0 != 0)
    mexErrMsgTxt("burningAlgorithmFast_mex: The second argument should not be complex.");

  // The number of vertices
  Index nbVertices(*pr0);

>>>>>>> d901c0db

  // Second, the list of edges
  // The matlab object is supposed to be an array
<<<<<<< HEAD
  if (!mxIsDouble(prhs[0]))
=======
  if (!mxIsDouble(prhs[1]))
>>>>>>> d901c0db
    mexErrMsgTxt("burningAlgorithmFast_mex: The argument should be an array of double.");

  // Get the size and pointers to input data
  mwSize m(mxGetM(prhs[1]));
  mwSize n(mxGetN(prhs[1]));
  double* pr1(mxGetPr(prhs[1]));
  double* pi1(mxGetPi(prhs[1]));
  bool isComplex = (pi1==NULL ? 0 : 1);

  // The input should be real
  if (isComplex != 0)
    mexErrMsgTxt("burningAlgorithmFast_mex: The argument should not be complex.");

  // Second dimension should be 2
  if (n != 2)
<<<<<<< HEAD
    mexErrMsgTxt("burningAlgorithmFast_mex: The input should be of dimension m x 2.");
=======
    mexErrMsgTxt("burningAlgorithmFast_mex: The number of input should be of dimension m x 2.");
>>>>>>> d901c0db



  //-//-// Data initialization //-//-//
#ifdef DEBUG
  auto t0 = std::chrono::system_clock::now();
<<<<<<< HEAD
#endif
=======
>>>>>>> d901c0db

  cout << "Number of vertices : " << nbVertices << endl << flush;
  cout << "Number of edges : " << m << endl << flush;
#endif

<<<<<<< HEAD
  // And create a fast lookup for vertices' numbers from their index in 'vector'
  set < pair < Index, Index >, compareFirstPart > initialIndex;
  for (unsigned int i = 0; i < nbVertices; ++i)
    initialIndex.insert(std::make_pair(vertices[i], i));

  // This function is such that verticesInverse(vertices[i]) gives back i
  function < Index (Index) > verticesInverse = [=](Index i){ return (*initialIndex.find(pair < Index, Index >(i,0))).second; };
#ifdef DEBUG
  cout << "Number of vertices : " << nbVertices << endl << flush;
  for (unsigned int i = 0; i < std::min((int) nbVertices, 5); ++i)
  {
    cout << i << " == " << verticesInverse(vertices[i]) << endl << flush;
  }
#endif
=======
  // This will contain the result of the algorithm
  plhs[0] = mxCreateNumericMatrix(1, nbVertices, mxDOUBLE_CLASS, mxREAL); // We directly save this info in matlab format
  double* reached(mxGetPr(plhs[0]));
>>>>>>> d901c0db

  // We initialize the graph data structure
  vector < vector < Index > > graphData(nbVertices);
  for (mwIndex i = 0; i < m; ++i) {
    Index a(*(pr1+i));
    Index b(*(pr1+i+m));

    // We map these numbers to the new compact indices
    Index newA(a-1);
    Index newB(b-1);

    // We save the link in both directions
    graphData[newA].push_back(newB);
    graphData[newB].push_back(newA);

<<<<<<< HEAD
=======
    // We only want to explore edges which are linked
    reached[newA] = -1;
    reached[newB] = -1;
  }

>>>>>>> d901c0db
#ifdef DEBUG
  auto t1 = std::chrono::system_clock::now();
  std::chrono::duration<double> delta01 = t1 - t0;
  cout << "Initialization finished (" << delta01.count() << " s)" << endl << flush;
#endif

  //-//-// Algorithm //-//-//

  // Now we perform the actual burning algorithm
  vector < Index > neighbors [2];
  short int ptr(0);
  Index lastStart(0);    // We monitor the last starting point and begin the algorithm by reaching the first site 0.
  neighbors[ptr].push_back(lastStart);
  Index nbSets(0);       // The same set number is assigned to each vertices belonging to a connex group

  vector < vector < Index > > allSets(0); // We keep track of which vertex ends up in which set, with a numbering of vertices starting at 1

#ifdef DEBUG
  // For debugging purpose
  Index nbTouchedVertices(0);
  Index lastPercentage(0);
#endif

  // Let's "burn" all the sites that touch a reached site recursively until there none is left.
  do {
    ++nbSets;
    allSets.push_back(vector < Index >(0));
    do {
      neighbors[1-ptr].clear();
      for (Index i(0); i < neighbors[ptr].size(); ++i) {
        if (reached[neighbors[ptr][i]] == -1) {
          reached[neighbors[ptr][i]] = nbSets;
          allSets[nbSets-1].push_back(1+neighbors[ptr][i]);
          for (Index j(0); j < graphData[neighbors[ptr][i]].size(); ++j)
            if (reached[graphData[neighbors[ptr][i]][j]] == -1)
              neighbors[1-ptr].push_back(graphData[neighbors[ptr][i]][j]);
        }
      }
      ptr = 1-ptr;
    } while (neighbors[ptr].size() > 0);

<<<<<<< HEAD

=======
>>>>>>> d901c0db
#ifdef DEBUG
    // Update on advancement, for debugging purpose
    nbTouchedVertices += allSets[nbSets-1].size();
    if (nbTouchedVertices*100/nbVertices > lastPercentage) {
      lastPercentage = nbTouchedVertices*100/nbVertices;
      cout << lastPercentage << "% : " << nbTouchedVertices << "/" << nbVertices << endl << flush;
    }
#endif

    // We look for the next un-attained vertex
    for (Index i(lastStart+1); i < nbVertices; ++i) {
      if (reached[i] == -1) {
        lastStart = i;
        neighbors[ptr].push_back(i);
        break;
      }
    }
  } while (neighbors[ptr].size() > 0);

#ifdef DEBUG
  auto t2 = std::chrono::system_clock::now();
  std::chrono::duration<double> delta12 = t2 - t1;
  cout << "Orbits identified (" << delta12.count() << " s)" << endl << flush;
#endif

<<<<<<< HEAD
  //-//-// Preparing output fields //-//-//
  plhs[0] = mxCreateCellMatrix(1, nbSets);

  // Now we iterate on all the elements of the cell array
  for (Index i = 0; i < nbSets; ++i) {
    mxArray* oneFamily(mxCreateNumericMatrix(1, allSets[i].size(), mxDOUBLE_CLASS, mxREAL));
    copy(allSets[i].begin(), allSets[i].end(), mxGetPr(oneFamily)); // copy the data
    mxSetCell(plhs[0], i, oneFamily); // Assign the data to the cell element
=======
  if (nlhs == 2)
  {
    //-//-// Preparing additional output field //-//-//
    plhs[1] = mxCreateCellMatrix(1, nbSets);

    // Now we iterate on all the elements of the cell array
    for (Index i = 0; i < nbSets; ++i) {
      mxArray* oneFamily(mxCreateNumericMatrix(1, allSets[i].size(), mxDOUBLE_CLASS, mxREAL));
      copy(allSets[i].begin(), allSets[i].end(), mxGetPr(oneFamily)); // copy the data
      mxSetCell(plhs[1], i, oneFamily); // Assign the data to the cell element
    }
>>>>>>> d901c0db
  }

  return;
}
<|MERGE_RESOLUTION|>--- conflicted
+++ resolved
@@ -1,281 +1,214 @@
-#include "mex.h"
-#include <iostream>
-#include <vector>
-#include <set>
-#include <algorithm>
-#include <functional>
-
-#undef DEBUG
-#ifdef DEBUG
-  #include <chrono>
-#endif
-
-/*
-  This files is part of the RepLAB library. It provides a faster
-  implementation of the algorithm contained in burningAlgorithm.m.
-
-  For optimal efficiency, the edges are not checked for redundency.
-  Hence, it is best to provide each edge only once (in particular, the
-  edge "1-2" already implies "2-1" so the latter should not be given).
-  If we wish to change the code to eliminate redundancy, the data
-  structure could be changed from vector < vector < long int > > to
-  vector < set < long int > >
-
-  This implementation is optimized for dense inputs: inputs like
-  [1 2; 2 n] will trigger the creation of n vertices.
-
-  Moreover, this implementation directly encodes the result into a
-  matlab array. This is possible only for the list of orbits. The
-  corresponding cell array still needs to be copied at the end (matlab
-  does not support dynamic arrays).
-
-  Note: all vertices appearing in no edge are given the orbit number 0
-*/
-
-using namespace std;
-
-
-// The data type we use for indices of vertices
-<<<<<<< HEAD
-typedef unsigned long long int Index;
-
-
-// This class comparator compares the first elements of pairs
-struct compareFirstPart {
-  bool operator() (const pair < Index, Index >& lhs, const pair < Index, Index >& rhs) const
-  {
-    return lhs.first < rhs.first;
-  }
-};
-=======
-typedef uint64_t Index;
->>>>>>> d901c0db
-
-
-/* This is the function that is called from matlab. It has just one
-   possible calling pattern:
-    - prhs should point to:
-      - a double scalar containing the number of vertices
-      - a double matrix of size n x 2 of undirected edges
-    - nlhs will be returned as:
-      - a vector of double defining the orbit that each vertex belongs to
-      - a cell array of groups of connex vertices in double (optional)
-   Note that the second output is optional.
-
-   Remember that the following function is supposed to deal with all the memory allocation
-   by itself.
-*/
-void mexFunction(int nlhs, mxArray *plhs[], int nrhs, const mxArray *prhs[])
-{
-  //-//-// Argument checking //-//-//
-
-  // We check that the parameters are correct
-<<<<<<< HEAD
-  if (nrhs != 1)
-    mexErrMsgTxt("burningAlgorithmFast_mex: Unexpected number of arguments.");
-  if (nlhs != 1)
-    mexErrMsgTxt("burningAlgorithmFast_mex: Unexpected number of outputs.");
-=======
-  if (nrhs != 2)
-    mexErrMsgTxt("burningAlgorithmFast_mex: Unexpected number of arguments.");
-  if ((nlhs != 1) && (nlhs != 2))
-    mexErrMsgTxt("burningAlgorithmFast_mex: Unexpected number of outputs.");
-
-  // First, we get the number of vertices
-  // It should be a scalar
-  if ((mxGetM(prhs[0]) != 1) || (mxGetN(prhs[0]) != 1))
-    mexErrMsgTxt("burningAlgorithmFast_mex: Number of vertices should be a scalar.");
-  double* pr0(mxGetPr(prhs[0]));
-  double* pi0(mxGetPi(prhs[0]));
-  bool isComplex0 = (pi0==NULL ? 0 : 1);
-
-  // The input should be real
-  if (isComplex0 != 0)
-    mexErrMsgTxt("burningAlgorithmFast_mex: The second argument should not be complex.");
-
-  // The number of vertices
-  Index nbVertices(*pr0);
-
->>>>>>> d901c0db
-
-  // Second, the list of edges
-  // The matlab object is supposed to be an array
-<<<<<<< HEAD
-  if (!mxIsDouble(prhs[0]))
-=======
-  if (!mxIsDouble(prhs[1]))
->>>>>>> d901c0db
-    mexErrMsgTxt("burningAlgorithmFast_mex: The argument should be an array of double.");
-
-  // Get the size and pointers to input data
-  mwSize m(mxGetM(prhs[1]));
-  mwSize n(mxGetN(prhs[1]));
-  double* pr1(mxGetPr(prhs[1]));
-  double* pi1(mxGetPi(prhs[1]));
-  bool isComplex = (pi1==NULL ? 0 : 1);
-
-  // The input should be real
-  if (isComplex != 0)
-    mexErrMsgTxt("burningAlgorithmFast_mex: The argument should not be complex.");
-
-  // Second dimension should be 2
-  if (n != 2)
-<<<<<<< HEAD
-    mexErrMsgTxt("burningAlgorithmFast_mex: The input should be of dimension m x 2.");
-=======
-    mexErrMsgTxt("burningAlgorithmFast_mex: The number of input should be of dimension m x 2.");
->>>>>>> d901c0db
-
-
-
-  //-//-// Data initialization //-//-//
-#ifdef DEBUG
-  auto t0 = std::chrono::system_clock::now();
-<<<<<<< HEAD
-#endif
-=======
->>>>>>> d901c0db
-
-  cout << "Number of vertices : " << nbVertices << endl << flush;
-  cout << "Number of edges : " << m << endl << flush;
-#endif
-
-<<<<<<< HEAD
-  // And create a fast lookup for vertices' numbers from their index in 'vector'
-  set < pair < Index, Index >, compareFirstPart > initialIndex;
-  for (unsigned int i = 0; i < nbVertices; ++i)
-    initialIndex.insert(std::make_pair(vertices[i], i));
-
-  // This function is such that verticesInverse(vertices[i]) gives back i
-  function < Index (Index) > verticesInverse = [=](Index i){ return (*initialIndex.find(pair < Index, Index >(i,0))).second; };
-#ifdef DEBUG
-  cout << "Number of vertices : " << nbVertices << endl << flush;
-  for (unsigned int i = 0; i < std::min((int) nbVertices, 5); ++i)
-  {
-    cout << i << " == " << verticesInverse(vertices[i]) << endl << flush;
-  }
-#endif
-=======
-  // This will contain the result of the algorithm
-  plhs[0] = mxCreateNumericMatrix(1, nbVertices, mxDOUBLE_CLASS, mxREAL); // We directly save this info in matlab format
-  double* reached(mxGetPr(plhs[0]));
->>>>>>> d901c0db
-
-  // We initialize the graph data structure
-  vector < vector < Index > > graphData(nbVertices);
-  for (mwIndex i = 0; i < m; ++i) {
-    Index a(*(pr1+i));
-    Index b(*(pr1+i+m));
-
-    // We map these numbers to the new compact indices
-    Index newA(a-1);
-    Index newB(b-1);
-
-    // We save the link in both directions
-    graphData[newA].push_back(newB);
-    graphData[newB].push_back(newA);
-
-<<<<<<< HEAD
-=======
-    // We only want to explore edges which are linked
-    reached[newA] = -1;
-    reached[newB] = -1;
-  }
-
->>>>>>> d901c0db
-#ifdef DEBUG
-  auto t1 = std::chrono::system_clock::now();
-  std::chrono::duration<double> delta01 = t1 - t0;
-  cout << "Initialization finished (" << delta01.count() << " s)" << endl << flush;
-#endif
-
-  //-//-// Algorithm //-//-//
-
-  // Now we perform the actual burning algorithm
-  vector < Index > neighbors [2];
-  short int ptr(0);
-  Index lastStart(0);    // We monitor the last starting point and begin the algorithm by reaching the first site 0.
-  neighbors[ptr].push_back(lastStart);
-  Index nbSets(0);       // The same set number is assigned to each vertices belonging to a connex group
-
-  vector < vector < Index > > allSets(0); // We keep track of which vertex ends up in which set, with a numbering of vertices starting at 1
-
-#ifdef DEBUG
-  // For debugging purpose
-  Index nbTouchedVertices(0);
-  Index lastPercentage(0);
-#endif
-
-  // Let's "burn" all the sites that touch a reached site recursively until there none is left.
-  do {
-    ++nbSets;
-    allSets.push_back(vector < Index >(0));
-    do {
-      neighbors[1-ptr].clear();
-      for (Index i(0); i < neighbors[ptr].size(); ++i) {
-        if (reached[neighbors[ptr][i]] == -1) {
-          reached[neighbors[ptr][i]] = nbSets;
-          allSets[nbSets-1].push_back(1+neighbors[ptr][i]);
-          for (Index j(0); j < graphData[neighbors[ptr][i]].size(); ++j)
-            if (reached[graphData[neighbors[ptr][i]][j]] == -1)
-              neighbors[1-ptr].push_back(graphData[neighbors[ptr][i]][j]);
-        }
-      }
-      ptr = 1-ptr;
-    } while (neighbors[ptr].size() > 0);
-
-<<<<<<< HEAD
-
-=======
->>>>>>> d901c0db
-#ifdef DEBUG
-    // Update on advancement, for debugging purpose
-    nbTouchedVertices += allSets[nbSets-1].size();
-    if (nbTouchedVertices*100/nbVertices > lastPercentage) {
-      lastPercentage = nbTouchedVertices*100/nbVertices;
-      cout << lastPercentage << "% : " << nbTouchedVertices << "/" << nbVertices << endl << flush;
-    }
-#endif
-
-    // We look for the next un-attained vertex
-    for (Index i(lastStart+1); i < nbVertices; ++i) {
-      if (reached[i] == -1) {
-        lastStart = i;
-        neighbors[ptr].push_back(i);
-        break;
-      }
-    }
-  } while (neighbors[ptr].size() > 0);
-
-#ifdef DEBUG
-  auto t2 = std::chrono::system_clock::now();
-  std::chrono::duration<double> delta12 = t2 - t1;
-  cout << "Orbits identified (" << delta12.count() << " s)" << endl << flush;
-#endif
-
-<<<<<<< HEAD
-  //-//-// Preparing output fields //-//-//
-  plhs[0] = mxCreateCellMatrix(1, nbSets);
-
-  // Now we iterate on all the elements of the cell array
-  for (Index i = 0; i < nbSets; ++i) {
-    mxArray* oneFamily(mxCreateNumericMatrix(1, allSets[i].size(), mxDOUBLE_CLASS, mxREAL));
-    copy(allSets[i].begin(), allSets[i].end(), mxGetPr(oneFamily)); // copy the data
-    mxSetCell(plhs[0], i, oneFamily); // Assign the data to the cell element
-=======
-  if (nlhs == 2)
-  {
-    //-//-// Preparing additional output field //-//-//
-    plhs[1] = mxCreateCellMatrix(1, nbSets);
-
-    // Now we iterate on all the elements of the cell array
-    for (Index i = 0; i < nbSets; ++i) {
-      mxArray* oneFamily(mxCreateNumericMatrix(1, allSets[i].size(), mxDOUBLE_CLASS, mxREAL));
-      copy(allSets[i].begin(), allSets[i].end(), mxGetPr(oneFamily)); // copy the data
-      mxSetCell(plhs[1], i, oneFamily); // Assign the data to the cell element
-    }
->>>>>>> d901c0db
-  }
-
-  return;
-}
+#include "mex.h"
+#include <iostream>
+#include <vector>
+#include <set>
+#include <algorithm>
+#include <functional>
+
+#undef DEBUG
+#ifdef DEBUG
+  #include <chrono>
+#endif
+
+/*
+  This files is part of the RepLAB library. It provides a faster
+  implementation of the algorithm contained in burningAlgorithm.m.
+
+  For optimal efficiency, the edges are not checked for redundency.
+  Hence, it is best to provide each edge only once (in particular, the
+  edge "1-2" already implies "2-1" so the latter should not be given).
+  If we wish to change the code to eliminate redundancy, the data
+  structure could be changed from vector < vector < long int > > to
+  vector < set < long int > >
+
+  This implementation is optimized for dense inputs: inputs like
+  [1 2; 2 n] will trigger the creation of n vertices.
+
+  Moreover, this implementation directly encodes the result into a
+  matlab array. This is possible only for the list of orbits. The
+  corresponding cell array still needs to be copied at the end (matlab
+  does not support dynamic arrays).
+
+  Note: all vertices appearing in no edge are given the orbit number 0
+*/
+
+using namespace std;
+
+
+// The data type we use for indices of vertices
+typedef uint64_t Index;
+
+
+/* This is the function that is called from matlab. It has just one
+   possible calling pattern:
+    - prhs should point to:
+      - a double scalar containing the number of vertices
+      - a double matrix of size n x 2 of undirected edges
+    - nlhs will be returned as:
+      - a vector of double defining the orbit that each vertex belongs to
+      - a cell array of groups of connex vertices in double (optional)
+   Note that the second output is optional.
+
+   Remember that the following function is supposed to deal with all the memory allocation
+   by itself.
+*/
+void mexFunction(int nlhs, mxArray *plhs[], int nrhs, const mxArray *prhs[])
+{
+  //-//-// Argument checking //-//-//
+
+  // We check that the parameters are correct
+  if (nrhs != 2)
+    mexErrMsgTxt("burningAlgorithmFast_mex: Unexpected number of arguments.");
+  if ((nlhs != 1) && (nlhs != 2))
+    mexErrMsgTxt("burningAlgorithmFast_mex: Unexpected number of outputs.");
+
+  // First, we get the number of vertices
+  // It should be a scalar
+  if ((mxGetM(prhs[0]) != 1) || (mxGetN(prhs[0]) != 1))
+    mexErrMsgTxt("burningAlgorithmFast_mex: Number of vertices should be a scalar.");
+  double* pr0(mxGetPr(prhs[0]));
+  double* pi0(mxGetPi(prhs[0]));
+  bool isComplex0 = (pi0==NULL ? 0 : 1);
+
+  // The input should be real
+  if (isComplex0 != 0)
+    mexErrMsgTxt("burningAlgorithmFast_mex: The second argument should not be complex.");
+
+  // The number of vertices
+  Index nbVertices(*pr0);
+
+
+  // Second, the list of edges
+  // The matlab object is supposed to be an array
+  if (!mxIsDouble(prhs[1]))
+    mexErrMsgTxt("burningAlgorithmFast_mex: The argument should be an array of double.");
+
+  // Get the size and pointers to input data
+  mwSize m(mxGetM(prhs[1]));
+  mwSize n(mxGetN(prhs[1]));
+  double* pr1(mxGetPr(prhs[1]));
+  double* pi1(mxGetPi(prhs[1]));
+  bool isComplex = (pi1==NULL ? 0 : 1);
+
+  // The input should be real
+  if (isComplex != 0)
+    mexErrMsgTxt("burningAlgorithmFast_mex: The argument should not be complex.");
+
+  // Second dimension should be 2
+  if (n != 2)
+    mexErrMsgTxt("burningAlgorithmFast_mex: The number of input should be of dimension m x 2.");
+
+
+
+  //-//-// Data initialization //-//-//
+#ifdef DEBUG
+  auto t0 = std::chrono::system_clock::now();
+
+  cout << "Number of vertices : " << nbVertices << endl << flush;
+  cout << "Number of edges : " << m << endl << flush;
+#endif
+
+  // This will contain the result of the algorithm
+  plhs[0] = mxCreateNumericMatrix(1, nbVertices, mxDOUBLE_CLASS, mxREAL); // We directly save this info in matlab format
+  double* reached(mxGetPr(plhs[0]));
+
+  // We initialize the graph data structure
+  vector < vector < Index > > graphData(nbVertices);
+  for (mwIndex i = 0; i < m; ++i) {
+    Index a(*(pr1+i));
+    Index b(*(pr1+i+m));
+
+    // We map these numbers to the new compact indices
+    Index newA(a-1);
+    Index newB(b-1);
+
+    // We save the link in both directions
+    graphData[newA].push_back(newB);
+    graphData[newB].push_back(newA);
+
+    // We only want to explore edges which are linked
+    reached[newA] = -1;
+    reached[newB] = -1;
+  }
+
+#ifdef DEBUG
+  auto t1 = std::chrono::system_clock::now();
+  std::chrono::duration<double> delta01 = t1 - t0;
+  cout << "Initialization finished (" << delta01.count() << " s)" << endl << flush;
+#endif
+
+  //-//-// Algorithm //-//-//
+
+  // Now we perform the actual burning algorithm
+  vector < Index > neighbors [2];
+  short int ptr(0);
+  Index lastStart(0);    // We monitor the last starting point and begin the algorithm by reaching the first site 0.
+  neighbors[ptr].push_back(lastStart);
+  Index nbSets(0);       // The same set number is assigned to each vertices belonging to a connex group
+
+  vector < vector < Index > > allSets(0); // We keep track of which vertex ends up in which set, with a numbering of vertices starting at 1
+
+#ifdef DEBUG
+  // For debugging purpose
+  Index nbTouchedVertices(0);
+  Index lastPercentage(0);
+#endif
+
+  // Let's "burn" all the sites that touch a reached site recursively until there none is left.
+  do {
+    ++nbSets;
+    allSets.push_back(vector < Index >(0));
+    do {
+      neighbors[1-ptr].clear();
+      for (Index i(0); i < neighbors[ptr].size(); ++i) {
+        if (reached[neighbors[ptr][i]] == -1) {
+          reached[neighbors[ptr][i]] = nbSets;
+          allSets[nbSets-1].push_back(1+neighbors[ptr][i]);
+          for (Index j(0); j < graphData[neighbors[ptr][i]].size(); ++j)
+            if (reached[graphData[neighbors[ptr][i]][j]] == -1)
+              neighbors[1-ptr].push_back(graphData[neighbors[ptr][i]][j]);
+        }
+      }
+      ptr = 1-ptr;
+    } while (neighbors[ptr].size() > 0);
+
+#ifdef DEBUG
+    // Update on advancement, for debugging purpose
+    nbTouchedVertices += allSets[nbSets-1].size();
+    if (nbTouchedVertices*100/nbVertices > lastPercentage) {
+      lastPercentage = nbTouchedVertices*100/nbVertices;
+      cout << lastPercentage << "% : " << nbTouchedVertices << "/" << nbVertices << endl << flush;
+    }
+#endif
+
+    // We look for the next un-attained vertex
+    for (Index i(lastStart+1); i < nbVertices; ++i) {
+      if (reached[i] == -1) {
+        lastStart = i;
+        neighbors[ptr].push_back(i);
+        break;
+      }
+    }
+  } while (neighbors[ptr].size() > 0);
+
+#ifdef DEBUG
+  auto t2 = std::chrono::system_clock::now();
+  std::chrono::duration<double> delta12 = t2 - t1;
+  cout << "Orbits identified (" << delta12.count() << " s)" << endl << flush;
+#endif
+
+  if (nlhs == 2)
+  {
+    //-//-// Preparing additional output field //-//-//
+    plhs[1] = mxCreateCellMatrix(1, nbSets);
+
+    // Now we iterate on all the elements of the cell array
+    for (Index i = 0; i < nbSets; ++i) {
+      mxArray* oneFamily(mxCreateNumericMatrix(1, allSets[i].size(), mxDOUBLE_CLASS, mxREAL));
+      copy(allSets[i].begin(), allSets[i].end(), mxGetPr(oneFamily)); // copy the data
+      mxSetCell(plhs[1], i, oneFamily); // Assign the data to the cell element
+    }
+  }
+
+  return;
+}