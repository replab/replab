--- conflicted
+++ resolved
@@ -1,15 +1,9 @@
 function sub = splitPermutations(rep, samples, sub)
 % Splits a permutation representation
     replab.irreducible.tell('Attempting splitPermutations');
-<<<<<<< HEAD
     if ~replab.iseye(sub.H_internal)
-        replab.irreducible.tell('Not full rep');
-        error('replab:dispatch:tryNext', 'try next');
-=======
-    if ~replab.iseye(sub.U)
         sub = replab.DispatchNext('Not full representation');
         return
->>>>>>> 478db34b
     end
     if ~isa(rep.group, 'replab.FiniteGroup')
         sub = replab.DispatchNext('Not finite group');
