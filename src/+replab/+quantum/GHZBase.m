classdef GHZBase < replab.CompactGroup
% The GHZ abelian invariant group
%
% An element of the GHZ abelian group is a nParties x nLevels
% matrix containing real values between 0 and 2*pi, such that
% the sum of the phase of a level, over all parties, is 0 modulo 2*pi.
%
% We also require the first level phase to be one.
%
% Let g be an element of the group. We then have the following constraints:
%
% 1. `` 0 <= g(i,j) < 2*pi ``, for all i,j,
%
% 2. mod(sum(g, 1), 2*pi) == 0
%
% 3. g(:, 1) == 0

    properties
        nParties % integer: Number of parties
        nLevels % integer: Number of levels for each party (i.e. qubit = 2)
    end

    methods

        function self = GHZBase(nParties, nLevels)
        % Constructs a GHZ base group
        %
        % Args:
        %   nParties (integer): Number of parties
        %   nLevels (integer): Number of levels
            self.nParties = nParties;
            self.nLevels = nLevels;
            self.identity = zeros(nParties, nLevels);
        end

        function rho = toMatrix(self, g)
        % Returns the natural matrix action of a group element
        %
        % The matrix corresponds to kron(U_1, U_2, ..., U_nParties)
        % where each U_i is a nLevels x nLevels diagonal matrix with
        % the i-th party phases on the diagonal
        %
        % Args:
        %   g (element): Group element
        %
        % Returns:
        %   double matrix: Complex diagonal matrix representation
            rho = 1;
            for i = 1:self.nParties
                D = diag(exp(1i*g(i,:)));
                rho = kron(rho, D);
            end
        end

        function g = canonical(self, g)
        % Returns the canonical form of an element of the GHZ base group
        %
        % Given a nParties x nLevels matrix with nonnegative entries,
        % adjust the phases modulo 2*pi so that they are in range,
        % makes sure that the first level phase is one, and that
        % the product of phases for each level accross parties is one.
            assert(all(all(g >= 0)));
            % force range
            g = mod(g, 2*pi);
            % force level phases multiply to one
            for l = 1:self.nLevels
                s = (mod(sum(g(:, l)) + pi, 2*pi) - pi)/self.nParties;
                g(:,l) = mod(g(:,l) + 2*pi - s, 2*pi);
            end
            % canonical under party global phase (set first level = 1)
            for p = 1:self.nParties
                e = g(p,1);
                g(:,l) = mod(g(:,l) + 2*pi - e, 2*pi);
            end
        end

        function rep = definingRep(self)
        % Returns the natural representation of this group
        %
        % Returns:
        %   replab.Rep: The unitary natural representation
            d = self.nLevels^self.nParties;
<<<<<<< HEAD
            rep = replab.Rep.lambda(self, 'C', d, true, [], @(g) self.toMatrix(g), @(g) self.toMatrix(g)');
=======
            rep = replab.Rep.lambda(self, 'C', d, @(g) self.toMatrix(g), @(g) self.toMatrix(g)');
            rep.isUnitary = true;
>>>>>>> e09cf321
        end

        function g = permuteParties(self, p, g)
            g(p, :) = g;
            g = self.canonical(g);
        end

        function g = permuteLevels(self, p, g)
            g(:, p) = g;
            g = self.canonical(g);
        end

        %% Domain methods

        function b = eqv(self, x, y)
            diff = mod(2*pi + pi + x - y, 2*pi) - pi;
            b = ~replab.isNonZeroMatrix(diff, replab.Parameters.doubleEigTol);
        end

        function g = sample(self)
            g = self.canonical(rand(self.nParties, self.nLevels));
        end

        %% Monoid methods

        function z = compose(self, x, y)
            z = self.canonical(x + y);
        end

        %% Group methods

        function xInv = inverse(self, x)
            xInv = self.canonical(2*pi - x);
        end

        %% CompactGroup methods

        function g = sampleUniformly(self)
            g = self.sample;
        end

    end

end<|MERGE_RESOLUTION|>--- conflicted
+++ resolved
@@ -80,12 +80,8 @@
         % Returns:
         %   replab.Rep: The unitary natural representation
             d = self.nLevels^self.nParties;
-<<<<<<< HEAD
-            rep = replab.Rep.lambda(self, 'C', d, true, [], @(g) self.toMatrix(g), @(g) self.toMatrix(g)');
-=======
             rep = replab.Rep.lambda(self, 'C', d, @(g) self.toMatrix(g), @(g) self.toMatrix(g)');
             rep.isUnitary = true;
->>>>>>> e09cf321
         end
 
         function g = permuteParties(self, p, g)
